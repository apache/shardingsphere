/*
 * Licensed to the Apache Software Foundation (ASF) under one or more
 * contributor license agreements.  See the NOTICE file distributed with
 * this work for additional information regarding copyright ownership.
 * The ASF licenses this file to You under the Apache License, Version 2.0
 * (the "License"); you may not use this file except in compliance with
 * the License.  You may obtain a copy of the License at
 *
 *     http://www.apache.org/licenses/LICENSE-2.0
 *
 * Unless required by applicable law or agreed to in writing, software
 * distributed under the License is distributed on an "AS IS" BASIS,
 * WITHOUT WARRANTIES OR CONDITIONS OF ANY KIND, either express or implied.
 * See the License for the specific language governing permissions and
 * limitations under the License.
 */

package org.apache.shardingsphere.test.sql.parser.parameterized.jaxb.cases.domain;

import com.google.common.base.Preconditions;
import lombok.Getter;
import org.apache.shardingsphere.test.sql.parser.parameterized.jaxb.cases.domain.statement.CommonStatementTestCase;
import org.apache.shardingsphere.test.sql.parser.parameterized.jaxb.cases.domain.statement.SQLParserTestCase;
import org.apache.shardingsphere.test.sql.parser.parameterized.jaxb.cases.domain.statement.dal.AlterResourceGroupStatementTestCase;
import org.apache.shardingsphere.test.sql.parser.parameterized.jaxb.cases.domain.statement.dal.BinlogStatementTestCase;
import org.apache.shardingsphere.test.sql.parser.parameterized.jaxb.cases.domain.statement.dal.CacheIndexStatementTestCase;
import org.apache.shardingsphere.test.sql.parser.parameterized.jaxb.cases.domain.statement.dal.CheckTableStatementTestCase;
import org.apache.shardingsphere.test.sql.parser.parameterized.jaxb.cases.domain.statement.dal.ChecksumTableStatementTestCase;
import org.apache.shardingsphere.test.sql.parser.parameterized.jaxb.cases.domain.statement.dal.CloneStatementTestCase;
import org.apache.shardingsphere.test.sql.parser.parameterized.jaxb.cases.domain.statement.dal.CreateResourceGroupStatementTestCase;
import org.apache.shardingsphere.test.sql.parser.parameterized.jaxb.cases.domain.statement.dal.DelimiterStatementTestCase;
import org.apache.shardingsphere.test.sql.parser.parameterized.jaxb.cases.domain.statement.dal.DropResourceGroupStatementTestCase;
import org.apache.shardingsphere.test.sql.parser.parameterized.jaxb.cases.domain.statement.dal.ExplainStatementTestCase;
import org.apache.shardingsphere.test.sql.parser.parameterized.jaxb.cases.domain.statement.dal.FlushStatementTestCase;
import org.apache.shardingsphere.test.sql.parser.parameterized.jaxb.cases.domain.statement.dal.HelpStatementTestCase;
import org.apache.shardingsphere.test.sql.parser.parameterized.jaxb.cases.domain.statement.dal.InstallComponentStatementTestCase;
import org.apache.shardingsphere.test.sql.parser.parameterized.jaxb.cases.domain.statement.dal.InstallPluginStatementTestCase;
import org.apache.shardingsphere.test.sql.parser.parameterized.jaxb.cases.domain.statement.dal.KillStatementTestCase;
import org.apache.shardingsphere.test.sql.parser.parameterized.jaxb.cases.domain.statement.dal.LoadIndexInfoStatementTestCase;
import org.apache.shardingsphere.test.sql.parser.parameterized.jaxb.cases.domain.statement.dal.OptimizeTableStatementTestCase;
import org.apache.shardingsphere.test.sql.parser.parameterized.jaxb.cases.domain.statement.dal.RepairTableStatementTestCase;
import org.apache.shardingsphere.test.sql.parser.parameterized.jaxb.cases.domain.statement.dal.ResetPersistStatementTestCase;
import org.apache.shardingsphere.test.sql.parser.parameterized.jaxb.cases.domain.statement.dal.ResetStatementTestCase;
import org.apache.shardingsphere.test.sql.parser.parameterized.jaxb.cases.domain.statement.dal.SetParameterStatementTestCase;
import org.apache.shardingsphere.test.sql.parser.parameterized.jaxb.cases.domain.statement.dal.SetResourceGroupStatementTestCase;
import org.apache.shardingsphere.test.sql.parser.parameterized.jaxb.cases.domain.statement.dal.ShowBinlogEventsStatementTestCase;
import org.apache.shardingsphere.test.sql.parser.parameterized.jaxb.cases.domain.statement.dal.ShowCharacterSetStatementTestCase;
import org.apache.shardingsphere.test.sql.parser.parameterized.jaxb.cases.domain.statement.dal.ShowCollationStatementTestCase;
import org.apache.shardingsphere.test.sql.parser.parameterized.jaxb.cases.domain.statement.dal.ShowColumnsStatementTestCase;
import org.apache.shardingsphere.test.sql.parser.parameterized.jaxb.cases.domain.statement.dal.ShowCreateTableStatementTestCase;
import org.apache.shardingsphere.test.sql.parser.parameterized.jaxb.cases.domain.statement.dal.ShowCreateTriggerStatementTestCase;
import org.apache.shardingsphere.test.sql.parser.parameterized.jaxb.cases.domain.statement.dal.ShowCreateUserStatementTestCase;
import org.apache.shardingsphere.test.sql.parser.parameterized.jaxb.cases.domain.statement.dal.ShowDatabasesStatementTestCase;
import org.apache.shardingsphere.test.sql.parser.parameterized.jaxb.cases.domain.statement.dal.ShowEventsStatementTestCase;
import org.apache.shardingsphere.test.sql.parser.parameterized.jaxb.cases.domain.statement.dal.ShowFunctionStatusStatementTestCase;
import org.apache.shardingsphere.test.sql.parser.parameterized.jaxb.cases.domain.statement.dal.ShowIndexStatementTestCase;
import org.apache.shardingsphere.test.sql.parser.parameterized.jaxb.cases.domain.statement.dal.ShowOpenTablesStatementTestCase;
import org.apache.shardingsphere.test.sql.parser.parameterized.jaxb.cases.domain.statement.dal.ShowProcedureCodeStatementTestCase;
import org.apache.shardingsphere.test.sql.parser.parameterized.jaxb.cases.domain.statement.dal.ShowProcedureStatusStatementTestCase;
import org.apache.shardingsphere.test.sql.parser.parameterized.jaxb.cases.domain.statement.dal.ShowRelaylogEventsStatementTestCase;
import org.apache.shardingsphere.test.sql.parser.parameterized.jaxb.cases.domain.statement.dal.ShowReplicaStatusStatementTestCase;
import org.apache.shardingsphere.test.sql.parser.parameterized.jaxb.cases.domain.statement.dal.ShowReplicasStatementTestCase;
import org.apache.shardingsphere.test.sql.parser.parameterized.jaxb.cases.domain.statement.dal.ShowSlaveHostsStatementTestCase;
import org.apache.shardingsphere.test.sql.parser.parameterized.jaxb.cases.domain.statement.dal.ShowSlaveStatusStatementTestCase;
import org.apache.shardingsphere.test.sql.parser.parameterized.jaxb.cases.domain.statement.dal.ShowStatementTestCase;
import org.apache.shardingsphere.test.sql.parser.parameterized.jaxb.cases.domain.statement.dal.ShowStatusStatementTestCase;
import org.apache.shardingsphere.test.sql.parser.parameterized.jaxb.cases.domain.statement.dal.ShowTableStatusStatementTestCase;
import org.apache.shardingsphere.test.sql.parser.parameterized.jaxb.cases.domain.statement.dal.ShowTablesStatementTestCase;
import org.apache.shardingsphere.test.sql.parser.parameterized.jaxb.cases.domain.statement.dal.ShowTriggersStatementTestCase;
import org.apache.shardingsphere.test.sql.parser.parameterized.jaxb.cases.domain.statement.dal.ShowVariablesStatementTestCase;
import org.apache.shardingsphere.test.sql.parser.parameterized.jaxb.cases.domain.statement.dal.ShutdownStatementTestCase;
import org.apache.shardingsphere.test.sql.parser.parameterized.jaxb.cases.domain.statement.dal.UninstallComponentStatementTestCase;
import org.apache.shardingsphere.test.sql.parser.parameterized.jaxb.cases.domain.statement.dal.UninstallPluginStatementTestCase;
import org.apache.shardingsphere.test.sql.parser.parameterized.jaxb.cases.domain.statement.dal.UseStatementTestCase;
import org.apache.shardingsphere.test.sql.parser.parameterized.jaxb.cases.domain.statement.dcl.AlterLoginStatementTestCase;
import org.apache.shardingsphere.test.sql.parser.parameterized.jaxb.cases.domain.statement.dcl.AlterRoleStatementTestCase;
import org.apache.shardingsphere.test.sql.parser.parameterized.jaxb.cases.domain.statement.dcl.AlterUserStatementTestCase;
import org.apache.shardingsphere.test.sql.parser.parameterized.jaxb.cases.domain.statement.dcl.CreateLoginStatementTestCase;
import org.apache.shardingsphere.test.sql.parser.parameterized.jaxb.cases.domain.statement.dcl.CreateRoleStatementTestCase;
import org.apache.shardingsphere.test.sql.parser.parameterized.jaxb.cases.domain.statement.dcl.CreateUserStatementTestCase;
import org.apache.shardingsphere.test.sql.parser.parameterized.jaxb.cases.domain.statement.dcl.DenyUserStatementTestCase;
import org.apache.shardingsphere.test.sql.parser.parameterized.jaxb.cases.domain.statement.dcl.DropLoginStatementTestCase;
import org.apache.shardingsphere.test.sql.parser.parameterized.jaxb.cases.domain.statement.dcl.DropRoleStatementTestCase;
import org.apache.shardingsphere.test.sql.parser.parameterized.jaxb.cases.domain.statement.dcl.DropUserStatementTestCase;
import org.apache.shardingsphere.test.sql.parser.parameterized.jaxb.cases.domain.statement.dcl.GrantStatementTestCase;
import org.apache.shardingsphere.test.sql.parser.parameterized.jaxb.cases.domain.statement.dcl.ReassignOwnedStatementTestCase;
import org.apache.shardingsphere.test.sql.parser.parameterized.jaxb.cases.domain.statement.dcl.RenameUserStatementTestCase;
import org.apache.shardingsphere.test.sql.parser.parameterized.jaxb.cases.domain.statement.dcl.RevertStatementTestCase;
import org.apache.shardingsphere.test.sql.parser.parameterized.jaxb.cases.domain.statement.dcl.RevokeStatementTestCase;
import org.apache.shardingsphere.test.sql.parser.parameterized.jaxb.cases.domain.statement.dcl.SetDefaultRoleStatementTestCase;
import org.apache.shardingsphere.test.sql.parser.parameterized.jaxb.cases.domain.statement.dcl.SetPasswordStatementTestCase;
import org.apache.shardingsphere.test.sql.parser.parameterized.jaxb.cases.domain.statement.dcl.SetRoleStatementTestCase;
import org.apache.shardingsphere.test.sql.parser.parameterized.jaxb.cases.domain.statement.dcl.SetUserStatementTestCase;
import org.apache.shardingsphere.test.sql.parser.parameterized.jaxb.cases.domain.statement.ddl.AlterAggregateStatementTestCase;
import org.apache.shardingsphere.test.sql.parser.parameterized.jaxb.cases.domain.statement.ddl.AlterAnalyticViewStatementTestCase;
import org.apache.shardingsphere.test.sql.parser.parameterized.jaxb.cases.domain.statement.ddl.AlterAttributeDimensionStatementTestCase;
import org.apache.shardingsphere.test.sql.parser.parameterized.jaxb.cases.domain.statement.ddl.AlterCollationStatementTestCase;
import org.apache.shardingsphere.test.sql.parser.parameterized.jaxb.cases.domain.statement.ddl.AlterConversionStatementTestCase;
import org.apache.shardingsphere.test.sql.parser.parameterized.jaxb.cases.domain.statement.ddl.AlterDatabaseDictionaryStatementTestCase;
import org.apache.shardingsphere.test.sql.parser.parameterized.jaxb.cases.domain.statement.ddl.AlterDatabaseLinkStatementTestCase;
import org.apache.shardingsphere.test.sql.parser.parameterized.jaxb.cases.domain.statement.ddl.AlterDatabaseStatementTestCase;
import org.apache.shardingsphere.test.sql.parser.parameterized.jaxb.cases.domain.statement.ddl.AlterDefaultPrivilegesTestCase;
import org.apache.shardingsphere.test.sql.parser.parameterized.jaxb.cases.domain.statement.ddl.AlterDimensionStatementTestCase;
import org.apache.shardingsphere.test.sql.parser.parameterized.jaxb.cases.domain.statement.ddl.AlterDirectoryStatementTestCase;
import org.apache.shardingsphere.test.sql.parser.parameterized.jaxb.cases.domain.statement.ddl.AlterDomainStatementTestCase;
import org.apache.shardingsphere.test.sql.parser.parameterized.jaxb.cases.domain.statement.ddl.AlterExtensionStatementTestCase;
import org.apache.shardingsphere.test.sql.parser.parameterized.jaxb.cases.domain.statement.ddl.AlterFlashbackArchiveStatementTestCase;
import org.apache.shardingsphere.test.sql.parser.parameterized.jaxb.cases.domain.statement.ddl.AlterForeignDataWrapperTestCase;
import org.apache.shardingsphere.test.sql.parser.parameterized.jaxb.cases.domain.statement.ddl.AlterForeignTableTestCase;
import org.apache.shardingsphere.test.sql.parser.parameterized.jaxb.cases.domain.statement.ddl.AlterFunctionStatementTestCase;
import org.apache.shardingsphere.test.sql.parser.parameterized.jaxb.cases.domain.statement.ddl.AlterGroupStatementTestCase;
import org.apache.shardingsphere.test.sql.parser.parameterized.jaxb.cases.domain.statement.ddl.AlterIndexStatementTestCase;
<<<<<<< HEAD
import org.apache.shardingsphere.test.sql.parser.parameterized.jaxb.cases.domain.statement.ddl.AlterInmemoryJoinGroupStatementTestCase;
=======
import org.apache.shardingsphere.test.sql.parser.parameterized.jaxb.cases.domain.statement.ddl.AlterJavaStatementTestCase;
>>>>>>> 590b043c
import org.apache.shardingsphere.test.sql.parser.parameterized.jaxb.cases.domain.statement.ddl.AlterLanguageStatementTestCase;
import org.apache.shardingsphere.test.sql.parser.parameterized.jaxb.cases.domain.statement.ddl.AlterLibraryStatementTestCase;
import org.apache.shardingsphere.test.sql.parser.parameterized.jaxb.cases.domain.statement.ddl.AlterMaterializedViewStatementTestCase;
import org.apache.shardingsphere.test.sql.parser.parameterized.jaxb.cases.domain.statement.ddl.AlterMaterializedZonemapStatementTestCase;
import org.apache.shardingsphere.test.sql.parser.parameterized.jaxb.cases.domain.statement.ddl.AlterOperatorStatementTestCase;
import org.apache.shardingsphere.test.sql.parser.parameterized.jaxb.cases.domain.statement.ddl.AlterOutlineStatementTestCase;
import org.apache.shardingsphere.test.sql.parser.parameterized.jaxb.cases.domain.statement.ddl.AlterPackageStatementTestCase;
import org.apache.shardingsphere.test.sql.parser.parameterized.jaxb.cases.domain.statement.ddl.AlterPolicyStatementTestCase;
import org.apache.shardingsphere.test.sql.parser.parameterized.jaxb.cases.domain.statement.ddl.AlterProcedureStatementTestCase;
import org.apache.shardingsphere.test.sql.parser.parameterized.jaxb.cases.domain.statement.ddl.AlterPublicationStatementTestCase;
import org.apache.shardingsphere.test.sql.parser.parameterized.jaxb.cases.domain.statement.ddl.AlterRoutineStatementTestCase;
import org.apache.shardingsphere.test.sql.parser.parameterized.jaxb.cases.domain.statement.ddl.AlterRuleStatementTestCase;
import org.apache.shardingsphere.test.sql.parser.parameterized.jaxb.cases.domain.statement.ddl.AlterSchemaStatementTestCase;
import org.apache.shardingsphere.test.sql.parser.parameterized.jaxb.cases.domain.statement.ddl.AlterSequenceStatementTestCase;
import org.apache.shardingsphere.test.sql.parser.parameterized.jaxb.cases.domain.statement.ddl.AlterServerStatementTestCase;
import org.apache.shardingsphere.test.sql.parser.parameterized.jaxb.cases.domain.statement.ddl.AlterServiceStatementTestCase;
import org.apache.shardingsphere.test.sql.parser.parameterized.jaxb.cases.domain.statement.ddl.AlterSessionStatementTestCase;
import org.apache.shardingsphere.test.sql.parser.parameterized.jaxb.cases.domain.statement.ddl.AlterSynonymStatementTestCase;
import org.apache.shardingsphere.test.sql.parser.parameterized.jaxb.cases.domain.statement.ddl.AlterSystemStatementTestCase;
import org.apache.shardingsphere.test.sql.parser.parameterized.jaxb.cases.domain.statement.ddl.AlterTableStatementTestCase;
import org.apache.shardingsphere.test.sql.parser.parameterized.jaxb.cases.domain.statement.ddl.AlterTextSearchStatementTestCase;
import org.apache.shardingsphere.test.sql.parser.parameterized.jaxb.cases.domain.statement.ddl.AlterTriggerStatementTestCase;
import org.apache.shardingsphere.test.sql.parser.parameterized.jaxb.cases.domain.statement.ddl.AlterTypeStatementTestCase;
import org.apache.shardingsphere.test.sql.parser.parameterized.jaxb.cases.domain.statement.ddl.AlterViewStatementTestCase;
import org.apache.shardingsphere.test.sql.parser.parameterized.jaxb.cases.domain.statement.ddl.AnalyzeStatementTestCase;
import org.apache.shardingsphere.test.sql.parser.parameterized.jaxb.cases.domain.statement.ddl.AssociateStatisticsStatementTestCase;
import org.apache.shardingsphere.test.sql.parser.parameterized.jaxb.cases.domain.statement.ddl.AuditStatementTestCase;
import org.apache.shardingsphere.test.sql.parser.parameterized.jaxb.cases.domain.statement.ddl.CloseStatementTestCase;
import org.apache.shardingsphere.test.sql.parser.parameterized.jaxb.cases.domain.statement.ddl.ClusterStatementTestCase;
import org.apache.shardingsphere.test.sql.parser.parameterized.jaxb.cases.domain.statement.ddl.CommentStatementTestCase;
import org.apache.shardingsphere.test.sql.parser.parameterized.jaxb.cases.domain.statement.ddl.CreateAccessMethodStatementTestCase;
import org.apache.shardingsphere.test.sql.parser.parameterized.jaxb.cases.domain.statement.ddl.CreateAggregateStatementTestCase;
import org.apache.shardingsphere.test.sql.parser.parameterized.jaxb.cases.domain.statement.ddl.CreateCastStatementTestCase;
import org.apache.shardingsphere.test.sql.parser.parameterized.jaxb.cases.domain.statement.ddl.CreateCollationStatementTestCase;
import org.apache.shardingsphere.test.sql.parser.parameterized.jaxb.cases.domain.statement.ddl.CreateContextStatementTestCase;
import org.apache.shardingsphere.test.sql.parser.parameterized.jaxb.cases.domain.statement.ddl.CreateControlFileStatementTestCase;
import org.apache.shardingsphere.test.sql.parser.parameterized.jaxb.cases.domain.statement.ddl.CreateConversionStatementTestCase;
import org.apache.shardingsphere.test.sql.parser.parameterized.jaxb.cases.domain.statement.ddl.CreateDatabaseLinkStatementTestCase;
import org.apache.shardingsphere.test.sql.parser.parameterized.jaxb.cases.domain.statement.ddl.CreateDatabaseStatementTestCase;
import org.apache.shardingsphere.test.sql.parser.parameterized.jaxb.cases.domain.statement.ddl.CreateDimensionStatementTestCase;
import org.apache.shardingsphere.test.sql.parser.parameterized.jaxb.cases.domain.statement.ddl.CreateDirectoryStatementTestCase;
import org.apache.shardingsphere.test.sql.parser.parameterized.jaxb.cases.domain.statement.ddl.CreateDiskgroupStatementTestCase;
import org.apache.shardingsphere.test.sql.parser.parameterized.jaxb.cases.domain.statement.ddl.CreateDomainStatementTestCase;
import org.apache.shardingsphere.test.sql.parser.parameterized.jaxb.cases.domain.statement.ddl.CreateEditionStatementTestCase;
import org.apache.shardingsphere.test.sql.parser.parameterized.jaxb.cases.domain.statement.ddl.CreateExtensionStatementTestCase;
import org.apache.shardingsphere.test.sql.parser.parameterized.jaxb.cases.domain.statement.ddl.CreateFlashbackArchiveStatementTestCase;
import org.apache.shardingsphere.test.sql.parser.parameterized.jaxb.cases.domain.statement.ddl.CreateFunctionStatementTestCase;
import org.apache.shardingsphere.test.sql.parser.parameterized.jaxb.cases.domain.statement.ddl.CreateIndexStatementTestCase;
import org.apache.shardingsphere.test.sql.parser.parameterized.jaxb.cases.domain.statement.ddl.CreateInmemoryJoinGroupStatementTestCase;
import org.apache.shardingsphere.test.sql.parser.parameterized.jaxb.cases.domain.statement.ddl.CreateLanguageStatementTestCase;
import org.apache.shardingsphere.test.sql.parser.parameterized.jaxb.cases.domain.statement.ddl.CreateLockdownProfileStatementTestCase;
import org.apache.shardingsphere.test.sql.parser.parameterized.jaxb.cases.domain.statement.ddl.CreatePFileStatementTestCase;
import org.apache.shardingsphere.test.sql.parser.parameterized.jaxb.cases.domain.statement.ddl.CreateProcedureStatementTestCase;
import org.apache.shardingsphere.test.sql.parser.parameterized.jaxb.cases.domain.statement.ddl.CreatePublicationStatementTestCase;
import org.apache.shardingsphere.test.sql.parser.parameterized.jaxb.cases.domain.statement.ddl.CreateRestorePointStatementTestCase;
import org.apache.shardingsphere.test.sql.parser.parameterized.jaxb.cases.domain.statement.ddl.CreateRollbackSegmentStatementTestCase;
import org.apache.shardingsphere.test.sql.parser.parameterized.jaxb.cases.domain.statement.ddl.CreateRuleStatementTestCase;
import org.apache.shardingsphere.test.sql.parser.parameterized.jaxb.cases.domain.statement.ddl.CreateSPFileStatementTestCase;
import org.apache.shardingsphere.test.sql.parser.parameterized.jaxb.cases.domain.statement.ddl.CreateSchemaStatementTestCase;
import org.apache.shardingsphere.test.sql.parser.parameterized.jaxb.cases.domain.statement.ddl.CreateSequenceStatementTestCase;
import org.apache.shardingsphere.test.sql.parser.parameterized.jaxb.cases.domain.statement.ddl.CreateServerStatementTestCase;
import org.apache.shardingsphere.test.sql.parser.parameterized.jaxb.cases.domain.statement.ddl.CreateServiceStatementTestCase;
import org.apache.shardingsphere.test.sql.parser.parameterized.jaxb.cases.domain.statement.ddl.CreateSynonymStatementTestCase;
import org.apache.shardingsphere.test.sql.parser.parameterized.jaxb.cases.domain.statement.ddl.CreateTableStatementTestCase;
import org.apache.shardingsphere.test.sql.parser.parameterized.jaxb.cases.domain.statement.ddl.CreateTablespaceStatementTestCase;
import org.apache.shardingsphere.test.sql.parser.parameterized.jaxb.cases.domain.statement.ddl.CreateTextSearchStatementTestCase;
import org.apache.shardingsphere.test.sql.parser.parameterized.jaxb.cases.domain.statement.ddl.CreateTriggerStatementTestCase;
import org.apache.shardingsphere.test.sql.parser.parameterized.jaxb.cases.domain.statement.ddl.CreateTypeStatementTestCase;
import org.apache.shardingsphere.test.sql.parser.parameterized.jaxb.cases.domain.statement.ddl.CreateViewStatementTestCase;
import org.apache.shardingsphere.test.sql.parser.parameterized.jaxb.cases.domain.statement.ddl.CursorStatementTestCase;
import org.apache.shardingsphere.test.sql.parser.parameterized.jaxb.cases.domain.statement.ddl.DeclareStatementTestCase;
import org.apache.shardingsphere.test.sql.parser.parameterized.jaxb.cases.domain.statement.ddl.DisassociateStatisticsStatementTestCase;
import org.apache.shardingsphere.test.sql.parser.parameterized.jaxb.cases.domain.statement.ddl.DiscardStatementTestCase;
import org.apache.shardingsphere.test.sql.parser.parameterized.jaxb.cases.domain.statement.ddl.DropAccessMethodStatementTestCase;
import org.apache.shardingsphere.test.sql.parser.parameterized.jaxb.cases.domain.statement.ddl.DropAggregateStatementTestCase;
import org.apache.shardingsphere.test.sql.parser.parameterized.jaxb.cases.domain.statement.ddl.DropCastStatementTestCase;
import org.apache.shardingsphere.test.sql.parser.parameterized.jaxb.cases.domain.statement.ddl.DropCollationStatementTestCase;
import org.apache.shardingsphere.test.sql.parser.parameterized.jaxb.cases.domain.statement.ddl.DropConversionStatementTestCase;
import org.apache.shardingsphere.test.sql.parser.parameterized.jaxb.cases.domain.statement.ddl.DropDatabaseLinkStatementTestCase;
import org.apache.shardingsphere.test.sql.parser.parameterized.jaxb.cases.domain.statement.ddl.DropDatabaseStatementTestCase;
import org.apache.shardingsphere.test.sql.parser.parameterized.jaxb.cases.domain.statement.ddl.DropDimensionStatementTestCase;
import org.apache.shardingsphere.test.sql.parser.parameterized.jaxb.cases.domain.statement.ddl.DropDirectoryStatementTestCase;
import org.apache.shardingsphere.test.sql.parser.parameterized.jaxb.cases.domain.statement.ddl.DropDiskgroupStatementTestCase;
import org.apache.shardingsphere.test.sql.parser.parameterized.jaxb.cases.domain.statement.ddl.DropDomainStatementTestCase;
import org.apache.shardingsphere.test.sql.parser.parameterized.jaxb.cases.domain.statement.ddl.DropEditionStatementTestCase;
import org.apache.shardingsphere.test.sql.parser.parameterized.jaxb.cases.domain.statement.ddl.DropEventTriggerStatementTestCase;
import org.apache.shardingsphere.test.sql.parser.parameterized.jaxb.cases.domain.statement.ddl.DropExtensionStatementTestCase;
import org.apache.shardingsphere.test.sql.parser.parameterized.jaxb.cases.domain.statement.ddl.DropFlashbackArchiveStatementTestCase;
import org.apache.shardingsphere.test.sql.parser.parameterized.jaxb.cases.domain.statement.ddl.DropForeignDataWrapperStatementTestCase;
import org.apache.shardingsphere.test.sql.parser.parameterized.jaxb.cases.domain.statement.ddl.DropForeignTableStatementTestCase;
import org.apache.shardingsphere.test.sql.parser.parameterized.jaxb.cases.domain.statement.ddl.DropFunctionStatementTestCase;
import org.apache.shardingsphere.test.sql.parser.parameterized.jaxb.cases.domain.statement.ddl.DropGroupStatementTestCase;
import org.apache.shardingsphere.test.sql.parser.parameterized.jaxb.cases.domain.statement.ddl.DropIndexStatementTestCase;
import org.apache.shardingsphere.test.sql.parser.parameterized.jaxb.cases.domain.statement.ddl.DropInmemoryJoinGroupStatementTestCase;
import org.apache.shardingsphere.test.sql.parser.parameterized.jaxb.cases.domain.statement.ddl.DropLanguageStatementTestCase;
import org.apache.shardingsphere.test.sql.parser.parameterized.jaxb.cases.domain.statement.ddl.DropLockdownProfileStatementTestCase;
import org.apache.shardingsphere.test.sql.parser.parameterized.jaxb.cases.domain.statement.ddl.DropMaterializedViewStatementTestCase;
import org.apache.shardingsphere.test.sql.parser.parameterized.jaxb.cases.domain.statement.ddl.DropOperatorClassStatementTestCase;
import org.apache.shardingsphere.test.sql.parser.parameterized.jaxb.cases.domain.statement.ddl.DropOperatorFamilyStatementTestCase;
import org.apache.shardingsphere.test.sql.parser.parameterized.jaxb.cases.domain.statement.ddl.DropOperatorStatementTestCase;
import org.apache.shardingsphere.test.sql.parser.parameterized.jaxb.cases.domain.statement.ddl.DropOutlineStatementTestCase;
import org.apache.shardingsphere.test.sql.parser.parameterized.jaxb.cases.domain.statement.ddl.DropOwnedStatementTestCase;
import org.apache.shardingsphere.test.sql.parser.parameterized.jaxb.cases.domain.statement.ddl.DropPackageStatementTestCase;
import org.apache.shardingsphere.test.sql.parser.parameterized.jaxb.cases.domain.statement.ddl.DropPolicyStatementTestCase;
import org.apache.shardingsphere.test.sql.parser.parameterized.jaxb.cases.domain.statement.ddl.DropProcedureStatementTestCase;
import org.apache.shardingsphere.test.sql.parser.parameterized.jaxb.cases.domain.statement.ddl.DropPublicationStatementTestCase;
import org.apache.shardingsphere.test.sql.parser.parameterized.jaxb.cases.domain.statement.ddl.DropRestorePointStatementTestCase;
import org.apache.shardingsphere.test.sql.parser.parameterized.jaxb.cases.domain.statement.ddl.DropRollbackSegmentStatementTestCase;
import org.apache.shardingsphere.test.sql.parser.parameterized.jaxb.cases.domain.statement.ddl.DropRoutineStatementTestCase;
import org.apache.shardingsphere.test.sql.parser.parameterized.jaxb.cases.domain.statement.ddl.DropRuleStatementTestCase;
import org.apache.shardingsphere.test.sql.parser.parameterized.jaxb.cases.domain.statement.ddl.DropSchemaStatementTestCase;
import org.apache.shardingsphere.test.sql.parser.parameterized.jaxb.cases.domain.statement.ddl.DropSequenceStatementTestCase;
import org.apache.shardingsphere.test.sql.parser.parameterized.jaxb.cases.domain.statement.ddl.DropServerStatementTestCase;
import org.apache.shardingsphere.test.sql.parser.parameterized.jaxb.cases.domain.statement.ddl.DropServiceStatementTestCase;
import org.apache.shardingsphere.test.sql.parser.parameterized.jaxb.cases.domain.statement.ddl.DropStatisticsStatementTestCase;
import org.apache.shardingsphere.test.sql.parser.parameterized.jaxb.cases.domain.statement.ddl.DropSubscriptionStatementTestCase;
import org.apache.shardingsphere.test.sql.parser.parameterized.jaxb.cases.domain.statement.ddl.DropSynonymStatementTestCase;
import org.apache.shardingsphere.test.sql.parser.parameterized.jaxb.cases.domain.statement.ddl.DropTableStatementTestCase;
import org.apache.shardingsphere.test.sql.parser.parameterized.jaxb.cases.domain.statement.ddl.DropTextSearchStatementTestCase;
import org.apache.shardingsphere.test.sql.parser.parameterized.jaxb.cases.domain.statement.ddl.DropTriggerStatementTestCase;
import org.apache.shardingsphere.test.sql.parser.parameterized.jaxb.cases.domain.statement.ddl.DropTypeStatementTestCase;
import org.apache.shardingsphere.test.sql.parser.parameterized.jaxb.cases.domain.statement.ddl.DropViewStatementTestCase;
import org.apache.shardingsphere.test.sql.parser.parameterized.jaxb.cases.domain.statement.ddl.FetchStatementTestCase;
import org.apache.shardingsphere.test.sql.parser.parameterized.jaxb.cases.domain.statement.ddl.FlashbackDatabaseStatementTestCase;
import org.apache.shardingsphere.test.sql.parser.parameterized.jaxb.cases.domain.statement.ddl.FlashbackTableStatementTestCase;
import org.apache.shardingsphere.test.sql.parser.parameterized.jaxb.cases.domain.statement.ddl.ListenStatementTestCase;
import org.apache.shardingsphere.test.sql.parser.parameterized.jaxb.cases.domain.statement.ddl.MoveStatementTestCase;
import org.apache.shardingsphere.test.sql.parser.parameterized.jaxb.cases.domain.statement.ddl.NoAuditStatementTestCase;
import org.apache.shardingsphere.test.sql.parser.parameterized.jaxb.cases.domain.statement.ddl.NotifyStmtStatementTestCase;
import org.apache.shardingsphere.test.sql.parser.parameterized.jaxb.cases.domain.statement.ddl.PreparedStatementTestCase;
import org.apache.shardingsphere.test.sql.parser.parameterized.jaxb.cases.domain.statement.ddl.PurgeStatementTestCase;
import org.apache.shardingsphere.test.sql.parser.parameterized.jaxb.cases.domain.statement.ddl.RefreshMatViewStmtStatementTestCase;
import org.apache.shardingsphere.test.sql.parser.parameterized.jaxb.cases.domain.statement.ddl.ReindexStatementTestCase;
import org.apache.shardingsphere.test.sql.parser.parameterized.jaxb.cases.domain.statement.ddl.RenameStatementTestCase;
import org.apache.shardingsphere.test.sql.parser.parameterized.jaxb.cases.domain.statement.ddl.RenameTableStatementTestCase;
import org.apache.shardingsphere.test.sql.parser.parameterized.jaxb.cases.domain.statement.ddl.SecurityLabelStmtStatementTestCase;
import org.apache.shardingsphere.test.sql.parser.parameterized.jaxb.cases.domain.statement.ddl.TruncateStatementTestCase;
import org.apache.shardingsphere.test.sql.parser.parameterized.jaxb.cases.domain.statement.ddl.UnlistenStatementTestCase;
import org.apache.shardingsphere.test.sql.parser.parameterized.jaxb.cases.domain.statement.distsql.ral.AddShardingHintDatabaseValueStatementTestCase;
import org.apache.shardingsphere.test.sql.parser.parameterized.jaxb.cases.domain.statement.distsql.ral.AddShardingHintTableValueStatementTestCase;
import org.apache.shardingsphere.test.sql.parser.parameterized.jaxb.cases.domain.statement.distsql.ral.AlterInstanceStatementTestCase;
import org.apache.shardingsphere.test.sql.parser.parameterized.jaxb.cases.domain.statement.distsql.ral.AlterSQLParserRuleStatementTestCase;
import org.apache.shardingsphere.test.sql.parser.parameterized.jaxb.cases.domain.statement.distsql.ral.AlterTrafficRuleStatementTestCase;
import org.apache.shardingsphere.test.sql.parser.parameterized.jaxb.cases.domain.statement.distsql.ral.ApplyDistSQLStatementTestCase;
import org.apache.shardingsphere.test.sql.parser.parameterized.jaxb.cases.domain.statement.distsql.ral.ClearHintStatementTestCase;
import org.apache.shardingsphere.test.sql.parser.parameterized.jaxb.cases.domain.statement.distsql.ral.ClearReadwriteSplittingHintStatementTestCase;
import org.apache.shardingsphere.test.sql.parser.parameterized.jaxb.cases.domain.statement.distsql.ral.ClearShardingHintStatementTestCase;
import org.apache.shardingsphere.test.sql.parser.parameterized.jaxb.cases.domain.statement.distsql.ral.CreateTrafficRuleStatementTestCase;
import org.apache.shardingsphere.test.sql.parser.parameterized.jaxb.cases.domain.statement.distsql.ral.DiscardDistSQLStatementTestCase;
import org.apache.shardingsphere.test.sql.parser.parameterized.jaxb.cases.domain.statement.distsql.ral.DropTrafficRuleStatementTestCase;
import org.apache.shardingsphere.test.sql.parser.parameterized.jaxb.cases.domain.statement.distsql.ral.ExportDatabaseConfigurationStatementTestCase;
import org.apache.shardingsphere.test.sql.parser.parameterized.jaxb.cases.domain.statement.distsql.ral.ImportDatabaseConfigurationStatementTestCase;
import org.apache.shardingsphere.test.sql.parser.parameterized.jaxb.cases.domain.statement.distsql.ral.LabelInstanceStatementTestCase;
import org.apache.shardingsphere.test.sql.parser.parameterized.jaxb.cases.domain.statement.distsql.ral.ParseStatementTestCase;
import org.apache.shardingsphere.test.sql.parser.parameterized.jaxb.cases.domain.statement.distsql.ral.PrepareDistSQLStatementTestCase;
import org.apache.shardingsphere.test.sql.parser.parameterized.jaxb.cases.domain.statement.distsql.ral.PreviewStatementTestCase;
import org.apache.shardingsphere.test.sql.parser.parameterized.jaxb.cases.domain.statement.distsql.ral.RefreshTableMetadataStatementTestCase;
import org.apache.shardingsphere.test.sql.parser.parameterized.jaxb.cases.domain.statement.distsql.ral.SetReadwriteSplittingHintStatementTestCase;
import org.apache.shardingsphere.test.sql.parser.parameterized.jaxb.cases.domain.statement.distsql.ral.SetShardingHintDatabaseValueStatementTestCase;
import org.apache.shardingsphere.test.sql.parser.parameterized.jaxb.cases.domain.statement.distsql.ral.SetVariableStatementTestCase;
import org.apache.shardingsphere.test.sql.parser.parameterized.jaxb.cases.domain.statement.distsql.ral.ShowAuthorityRuleStatementTestCase;
import org.apache.shardingsphere.test.sql.parser.parameterized.jaxb.cases.domain.statement.distsql.ral.ShowInstanceStatementTestCase;
import org.apache.shardingsphere.test.sql.parser.parameterized.jaxb.cases.domain.statement.distsql.ral.ShowReadwriteSplittingHintStatusStatementTestCase;
import org.apache.shardingsphere.test.sql.parser.parameterized.jaxb.cases.domain.statement.distsql.ral.ShowReadwriteSplittingReadResourcesStatementTestCase;
import org.apache.shardingsphere.test.sql.parser.parameterized.jaxb.cases.domain.statement.distsql.ral.ShowSQLParserRuleStatementTestCase;
import org.apache.shardingsphere.test.sql.parser.parameterized.jaxb.cases.domain.statement.distsql.ral.ShowScalingListStatementTestCase;
import org.apache.shardingsphere.test.sql.parser.parameterized.jaxb.cases.domain.statement.distsql.ral.ShowShardingHintStatusStatementTestCase;
import org.apache.shardingsphere.test.sql.parser.parameterized.jaxb.cases.domain.statement.distsql.ral.ShowTableMetadataStatementTestCase;
import org.apache.shardingsphere.test.sql.parser.parameterized.jaxb.cases.domain.statement.distsql.ral.ShowTrafficRulesStatementTestCase;
import org.apache.shardingsphere.test.sql.parser.parameterized.jaxb.cases.domain.statement.distsql.ral.ShowTransactionRuleStatementTestCase;
import org.apache.shardingsphere.test.sql.parser.parameterized.jaxb.cases.domain.statement.distsql.ral.ShowVariableStatementTestCase;
import org.apache.shardingsphere.test.sql.parser.parameterized.jaxb.cases.domain.statement.distsql.ral.UnlabelInstanceStatementTestCase;
import org.apache.shardingsphere.test.sql.parser.parameterized.jaxb.cases.domain.statement.distsql.ral.scaling.ApplyScalingStatementTestCase;
import org.apache.shardingsphere.test.sql.parser.parameterized.jaxb.cases.domain.statement.distsql.ral.scaling.CheckScalingStatementTestCase;
import org.apache.shardingsphere.test.sql.parser.parameterized.jaxb.cases.domain.statement.distsql.ral.scaling.DropScalingStatementTestCase;
import org.apache.shardingsphere.test.sql.parser.parameterized.jaxb.cases.domain.statement.distsql.ral.scaling.ResetScalingStatementTestCase;
import org.apache.shardingsphere.test.sql.parser.parameterized.jaxb.cases.domain.statement.distsql.ral.scaling.RestoreScalingSourceWritingStatementTestCase;
import org.apache.shardingsphere.test.sql.parser.parameterized.jaxb.cases.domain.statement.distsql.ral.scaling.ShowScalingCheckAlgorithmsStatementTestCase;
import org.apache.shardingsphere.test.sql.parser.parameterized.jaxb.cases.domain.statement.distsql.ral.scaling.ShowScalingStatusStatementTestCase;
import org.apache.shardingsphere.test.sql.parser.parameterized.jaxb.cases.domain.statement.distsql.ral.scaling.StartScalingStatementTestCase;
import org.apache.shardingsphere.test.sql.parser.parameterized.jaxb.cases.domain.statement.distsql.ral.scaling.StopScalingSourceWritingStatementTestCase;
import org.apache.shardingsphere.test.sql.parser.parameterized.jaxb.cases.domain.statement.distsql.ral.scaling.StopScalingStatementTestCase;
import org.apache.shardingsphere.test.sql.parser.parameterized.jaxb.cases.domain.statement.distsql.rdl.alter.AlterDatabaseDiscoveryConstructionRuleStatementTestCase;
import org.apache.shardingsphere.test.sql.parser.parameterized.jaxb.cases.domain.statement.distsql.rdl.alter.AlterDatabaseDiscoveryDefinitionRuleStatementTestCase;
import org.apache.shardingsphere.test.sql.parser.parameterized.jaxb.cases.domain.statement.distsql.rdl.alter.AlterDatabaseDiscoveryHeartbeatStatementTestCase;
import org.apache.shardingsphere.test.sql.parser.parameterized.jaxb.cases.domain.statement.distsql.rdl.alter.AlterDatabaseDiscoveryTypeStatementTestCase;
import org.apache.shardingsphere.test.sql.parser.parameterized.jaxb.cases.domain.statement.distsql.rdl.alter.AlterDefaultShardingStrategyStatementTestCase;
import org.apache.shardingsphere.test.sql.parser.parameterized.jaxb.cases.domain.statement.distsql.rdl.alter.AlterDefaultSingleTableRuleStatementTestCase;
import org.apache.shardingsphere.test.sql.parser.parameterized.jaxb.cases.domain.statement.distsql.rdl.alter.AlterEncryptRuleStatementTestCase;
import org.apache.shardingsphere.test.sql.parser.parameterized.jaxb.cases.domain.statement.distsql.rdl.alter.AlterReadwriteSplittingRuleStatementTestCase;
import org.apache.shardingsphere.test.sql.parser.parameterized.jaxb.cases.domain.statement.distsql.rdl.alter.AlterResourceStatementTestCase;
import org.apache.shardingsphere.test.sql.parser.parameterized.jaxb.cases.domain.statement.distsql.rdl.alter.AlterShadowAlgorithmStatementTestCase;
import org.apache.shardingsphere.test.sql.parser.parameterized.jaxb.cases.domain.statement.distsql.rdl.alter.AlterShadowRuleStatementTestCase;
import org.apache.shardingsphere.test.sql.parser.parameterized.jaxb.cases.domain.statement.distsql.rdl.alter.AlterShardingAlgorithmStatementTestCase;
import org.apache.shardingsphere.test.sql.parser.parameterized.jaxb.cases.domain.statement.distsql.rdl.alter.AlterShardingAuditorStatementTestCase;
import org.apache.shardingsphere.test.sql.parser.parameterized.jaxb.cases.domain.statement.distsql.rdl.alter.AlterShardingAutoTableRuleStatementTestCase;
import org.apache.shardingsphere.test.sql.parser.parameterized.jaxb.cases.domain.statement.distsql.rdl.alter.AlterShardingBindingTableRulesStatementTestCase;
import org.apache.shardingsphere.test.sql.parser.parameterized.jaxb.cases.domain.statement.distsql.rdl.alter.AlterShardingBroadcastTableRulesStatementTestCase;
import org.apache.shardingsphere.test.sql.parser.parameterized.jaxb.cases.domain.statement.distsql.rdl.alter.AlterShardingKeyGeneratorStatementTestCase;
import org.apache.shardingsphere.test.sql.parser.parameterized.jaxb.cases.domain.statement.distsql.rdl.alter.AlterShardingTableRuleStatementTestCase;
import org.apache.shardingsphere.test.sql.parser.parameterized.jaxb.cases.domain.statement.distsql.rdl.alter.DisableShardingScalingRuleStatementTestCase;
import org.apache.shardingsphere.test.sql.parser.parameterized.jaxb.cases.domain.statement.distsql.rdl.alter.EnableShardingScalingRuleStatementTestCase;
import org.apache.shardingsphere.test.sql.parser.parameterized.jaxb.cases.domain.statement.distsql.rdl.create.AddResourceStatementTestCase;
import org.apache.shardingsphere.test.sql.parser.parameterized.jaxb.cases.domain.statement.distsql.rdl.create.CreateDatabaseDiscoveryConstructionRuleStatementTestCase;
import org.apache.shardingsphere.test.sql.parser.parameterized.jaxb.cases.domain.statement.distsql.rdl.create.CreateDatabaseDiscoveryDefinitionRuleStatementTestCase;
import org.apache.shardingsphere.test.sql.parser.parameterized.jaxb.cases.domain.statement.distsql.rdl.create.CreateDatabaseDiscoveryHeartbeatStatementTestCase;
import org.apache.shardingsphere.test.sql.parser.parameterized.jaxb.cases.domain.statement.distsql.rdl.create.CreateDatabaseDiscoveryTypeStatementTestCase;
import org.apache.shardingsphere.test.sql.parser.parameterized.jaxb.cases.domain.statement.distsql.rdl.create.CreateDefaultShadowAlgorithmStatementTestCase;
import org.apache.shardingsphere.test.sql.parser.parameterized.jaxb.cases.domain.statement.distsql.rdl.create.CreateDefaultShardingStrategyStatementTestCase;
import org.apache.shardingsphere.test.sql.parser.parameterized.jaxb.cases.domain.statement.distsql.rdl.create.CreateDefaultSingleTableRuleStatementTestCase;
import org.apache.shardingsphere.test.sql.parser.parameterized.jaxb.cases.domain.statement.distsql.rdl.create.CreateEncryptRuleStatementTestCase;
import org.apache.shardingsphere.test.sql.parser.parameterized.jaxb.cases.domain.statement.distsql.rdl.create.CreateReadwriteSplittingRuleStatementTestCase;
import org.apache.shardingsphere.test.sql.parser.parameterized.jaxb.cases.domain.statement.distsql.rdl.create.CreateShadowAlgorithmStatementTestCase;
import org.apache.shardingsphere.test.sql.parser.parameterized.jaxb.cases.domain.statement.distsql.rdl.create.CreateShadowRuleStatementTestCase;
import org.apache.shardingsphere.test.sql.parser.parameterized.jaxb.cases.domain.statement.distsql.rdl.create.CreateShardingAlgorithmStatementTestCase;
import org.apache.shardingsphere.test.sql.parser.parameterized.jaxb.cases.domain.statement.distsql.rdl.create.CreateShardingAuditorStatementTestCase;
import org.apache.shardingsphere.test.sql.parser.parameterized.jaxb.cases.domain.statement.distsql.rdl.create.CreateShardingAutoTableRuleStatementTestCase;
import org.apache.shardingsphere.test.sql.parser.parameterized.jaxb.cases.domain.statement.distsql.rdl.create.CreateShardingBindingTableRulesStatementTestCase;
import org.apache.shardingsphere.test.sql.parser.parameterized.jaxb.cases.domain.statement.distsql.rdl.create.CreateShardingBroadcastTableRulesStatementTestCase;
import org.apache.shardingsphere.test.sql.parser.parameterized.jaxb.cases.domain.statement.distsql.rdl.create.CreateShardingKeyGeneratorStatementTestCase;
import org.apache.shardingsphere.test.sql.parser.parameterized.jaxb.cases.domain.statement.distsql.rdl.create.CreateShardingScalingRuleStatementTestCase;
import org.apache.shardingsphere.test.sql.parser.parameterized.jaxb.cases.domain.statement.distsql.rdl.create.CreateShardingTableRuleStatementTestCase;
import org.apache.shardingsphere.test.sql.parser.parameterized.jaxb.cases.domain.statement.distsql.rdl.drop.DropDataBaseDiscoveryHeartbeatStatementTestCase;
import org.apache.shardingsphere.test.sql.parser.parameterized.jaxb.cases.domain.statement.distsql.rdl.drop.DropDataBaseDiscoveryRuleStatementTestCase;
import org.apache.shardingsphere.test.sql.parser.parameterized.jaxb.cases.domain.statement.distsql.rdl.drop.DropDataBaseDiscoveryTypeStatementTestCase;
import org.apache.shardingsphere.test.sql.parser.parameterized.jaxb.cases.domain.statement.distsql.rdl.drop.DropDefaultShardingStrategyStatementTestCase;
import org.apache.shardingsphere.test.sql.parser.parameterized.jaxb.cases.domain.statement.distsql.rdl.drop.DropDefaultSingleTableRuleStatementTestCase;
import org.apache.shardingsphere.test.sql.parser.parameterized.jaxb.cases.domain.statement.distsql.rdl.drop.DropEncryptRuleStatementTestCase;
import org.apache.shardingsphere.test.sql.parser.parameterized.jaxb.cases.domain.statement.distsql.rdl.drop.DropReadwriteSplittingRuleStatementTestCase;
import org.apache.shardingsphere.test.sql.parser.parameterized.jaxb.cases.domain.statement.distsql.rdl.drop.DropResourceStatementTestCase;
import org.apache.shardingsphere.test.sql.parser.parameterized.jaxb.cases.domain.statement.distsql.rdl.drop.DropShadowAlgorithmStatementTestCase;
import org.apache.shardingsphere.test.sql.parser.parameterized.jaxb.cases.domain.statement.distsql.rdl.drop.DropShadowRuleStatementTestCase;
import org.apache.shardingsphere.test.sql.parser.parameterized.jaxb.cases.domain.statement.distsql.rdl.drop.DropShardingAlgorithmStatementTestCase;
import org.apache.shardingsphere.test.sql.parser.parameterized.jaxb.cases.domain.statement.distsql.rdl.drop.DropShardingBindingTableRulesStatementTestCase;
import org.apache.shardingsphere.test.sql.parser.parameterized.jaxb.cases.domain.statement.distsql.rdl.drop.DropShardingBroadcastTableRulesStatementTestCase;
import org.apache.shardingsphere.test.sql.parser.parameterized.jaxb.cases.domain.statement.distsql.rdl.drop.DropShardingKeyGeneratorStatementTestCase;
import org.apache.shardingsphere.test.sql.parser.parameterized.jaxb.cases.domain.statement.distsql.rdl.drop.DropShardingScalingRuleStatementTestCase;
import org.apache.shardingsphere.test.sql.parser.parameterized.jaxb.cases.domain.statement.distsql.rdl.drop.DropShardingTableRuleStatementTestCase;
import org.apache.shardingsphere.test.sql.parser.parameterized.jaxb.cases.domain.statement.distsql.rql.CountDatabaseDiscoveryRuleStatementTestCase;
import org.apache.shardingsphere.test.sql.parser.parameterized.jaxb.cases.domain.statement.distsql.rql.CountDatabaseRulesStatementTestCase;
import org.apache.shardingsphere.test.sql.parser.parameterized.jaxb.cases.domain.statement.distsql.rql.CountEncryptRuleStatementTestCase;
import org.apache.shardingsphere.test.sql.parser.parameterized.jaxb.cases.domain.statement.distsql.rql.CountReadwriteSplittingRuleStatementTestCase;
import org.apache.shardingsphere.test.sql.parser.parameterized.jaxb.cases.domain.statement.distsql.rql.CountShadowRuleStatementTestCase;
import org.apache.shardingsphere.test.sql.parser.parameterized.jaxb.cases.domain.statement.distsql.rql.CountShardingRuleStatementTestCase;
import org.apache.shardingsphere.test.sql.parser.parameterized.jaxb.cases.domain.statement.distsql.rql.CountSingleTableRuleStatementTestCase;
import org.apache.shardingsphere.test.sql.parser.parameterized.jaxb.cases.domain.statement.distsql.rql.ShowDataBaseDiscoveryRulesStatementTestCase;
import org.apache.shardingsphere.test.sql.parser.parameterized.jaxb.cases.domain.statement.distsql.rql.ShowDefaultShardingStrategyStatementTestCase;
import org.apache.shardingsphere.test.sql.parser.parameterized.jaxb.cases.domain.statement.distsql.rql.ShowEncryptRulesStatementTestCase;
import org.apache.shardingsphere.test.sql.parser.parameterized.jaxb.cases.domain.statement.distsql.rql.ShowReadwriteSplittingRulesStatementTestCase;
import org.apache.shardingsphere.test.sql.parser.parameterized.jaxb.cases.domain.statement.distsql.rql.ShowRulesUsedResourceStatementTestCase;
import org.apache.shardingsphere.test.sql.parser.parameterized.jaxb.cases.domain.statement.distsql.rql.ShowShadowAlgorithmsStatementTestCase;
import org.apache.shardingsphere.test.sql.parser.parameterized.jaxb.cases.domain.statement.distsql.rql.ShowShadowRulesStatementTestCase;
import org.apache.shardingsphere.test.sql.parser.parameterized.jaxb.cases.domain.statement.distsql.rql.ShowShadowTableRulesStatementTestCase;
import org.apache.shardingsphere.test.sql.parser.parameterized.jaxb.cases.domain.statement.distsql.rql.ShowShardingAlgorithmsStatementTestCase;
import org.apache.shardingsphere.test.sql.parser.parameterized.jaxb.cases.domain.statement.distsql.rql.ShowShardingAuditorsStatementTestCase;
import org.apache.shardingsphere.test.sql.parser.parameterized.jaxb.cases.domain.statement.distsql.rql.ShowShardingBindingTableRulesStatementTestCase;
import org.apache.shardingsphere.test.sql.parser.parameterized.jaxb.cases.domain.statement.distsql.rql.ShowShardingBroadcastTableRulesStatementTestCase;
import org.apache.shardingsphere.test.sql.parser.parameterized.jaxb.cases.domain.statement.distsql.rql.ShowShardingKeyGeneratorsStatementTestCase;
import org.apache.shardingsphere.test.sql.parser.parameterized.jaxb.cases.domain.statement.distsql.rql.ShowShardingScalingRulesStatementTestCase;
import org.apache.shardingsphere.test.sql.parser.parameterized.jaxb.cases.domain.statement.distsql.rql.ShowShardingTableNodesStatementTestCase;
import org.apache.shardingsphere.test.sql.parser.parameterized.jaxb.cases.domain.statement.distsql.rql.ShowShardingTableRulesStatementTestCase;
import org.apache.shardingsphere.test.sql.parser.parameterized.jaxb.cases.domain.statement.distsql.rql.ShowShardingTableRulesUsedAlgorithmStatementTestCase;
import org.apache.shardingsphere.test.sql.parser.parameterized.jaxb.cases.domain.statement.distsql.rql.ShowShardingTableRulesUsedKeyGeneratorStatementTestCase;
import org.apache.shardingsphere.test.sql.parser.parameterized.jaxb.cases.domain.statement.distsql.rql.ShowSingleTableRulesStatementTestCase;
import org.apache.shardingsphere.test.sql.parser.parameterized.jaxb.cases.domain.statement.distsql.rql.ShowSingleTableStatementTestCase;
import org.apache.shardingsphere.test.sql.parser.parameterized.jaxb.cases.domain.statement.distsql.rql.ShowUnusedShardingAlgorithmsStatementTestCase;
import org.apache.shardingsphere.test.sql.parser.parameterized.jaxb.cases.domain.statement.distsql.rql.ShowUnusedShardingKeyGeneratorsStatementTestCase;
import org.apache.shardingsphere.test.sql.parser.parameterized.jaxb.cases.domain.statement.dml.CallStatementTestCase;
import org.apache.shardingsphere.test.sql.parser.parameterized.jaxb.cases.domain.statement.dml.CheckpointStatementTestCase;
import org.apache.shardingsphere.test.sql.parser.parameterized.jaxb.cases.domain.statement.dml.CopyStatementTestCase;
import org.apache.shardingsphere.test.sql.parser.parameterized.jaxb.cases.domain.statement.dml.DeleteStatementTestCase;
import org.apache.shardingsphere.test.sql.parser.parameterized.jaxb.cases.domain.statement.dml.DoStatementTestCase;
import org.apache.shardingsphere.test.sql.parser.parameterized.jaxb.cases.domain.statement.dml.InsertStatementTestCase;
import org.apache.shardingsphere.test.sql.parser.parameterized.jaxb.cases.domain.statement.dml.MergeStatementTestCase;
import org.apache.shardingsphere.test.sql.parser.parameterized.jaxb.cases.domain.statement.dml.SelectStatementTestCase;
import org.apache.shardingsphere.test.sql.parser.parameterized.jaxb.cases.domain.statement.dml.UpdateStatementTestCase;
import org.apache.shardingsphere.test.sql.parser.parameterized.jaxb.cases.domain.statement.tcl.BeginTransactionStatementTestCase;
import org.apache.shardingsphere.test.sql.parser.parameterized.jaxb.cases.domain.statement.tcl.CommitStatementTestCase;
import org.apache.shardingsphere.test.sql.parser.parameterized.jaxb.cases.domain.statement.tcl.LockStatementTestCase;
import org.apache.shardingsphere.test.sql.parser.parameterized.jaxb.cases.domain.statement.tcl.PrepareTransactionTestCase;
import org.apache.shardingsphere.test.sql.parser.parameterized.jaxb.cases.domain.statement.tcl.RollbackStatementTestCase;
import org.apache.shardingsphere.test.sql.parser.parameterized.jaxb.cases.domain.statement.tcl.SavepointStatementTestCase;
import org.apache.shardingsphere.test.sql.parser.parameterized.jaxb.cases.domain.statement.tcl.SetAutoCommitStatementTestCase;
import org.apache.shardingsphere.test.sql.parser.parameterized.jaxb.cases.domain.statement.tcl.SetConstraintsStatementTestCase;
import org.apache.shardingsphere.test.sql.parser.parameterized.jaxb.cases.domain.statement.tcl.SetTransactionStatementTestCase;
import org.apache.shardingsphere.test.sql.parser.parameterized.jaxb.cases.domain.statement.tcl.UnlockStatementTestCase;
import org.apache.shardingsphere.test.sql.parser.parameterized.jaxb.cases.domain.statement.tcl.XATestCase;

import javax.xml.bind.annotation.XmlElement;
import javax.xml.bind.annotation.XmlRootElement;
import java.util.Collection;
import java.util.HashMap;
import java.util.HashSet;
import java.util.LinkedList;
import java.util.List;
import java.util.Map;

/**
 * SQL parser test cases.
 */
@XmlRootElement(name = "sql-parser-test-cases")
@Getter
public final class SQLParserTestCases {
    
    @XmlElement(name = "select")
    private final List<SelectStatementTestCase> selectTestCases = new LinkedList<>();
    
    @XmlElement(name = "update")
    private final List<UpdateStatementTestCase> updateTestCases = new LinkedList<>();
    
    @XmlElement(name = "delete")
    private final List<DeleteStatementTestCase> deleteTestCases = new LinkedList<>();
    
    @XmlElement(name = "insert")
    private final List<InsertStatementTestCase> insertTestCases = new LinkedList<>();
    
    @XmlElement(name = "create-table")
    private final List<CreateTableStatementTestCase> createTableTestCases = new LinkedList<>();
    
    @XmlElement(name = "create-edition")
    private final List<CreateEditionStatementTestCase> createEditionTestCases = new LinkedList<>();
    
    @XmlElement(name = "alter-table")
    private final List<AlterTableStatementTestCase> alterTableTestCases = new LinkedList<>();
    
    @XmlElement(name = "rename-table")
    private final List<RenameTableStatementTestCase> renameTableTestCases = new LinkedList<>();
    
    @XmlElement(name = "drop-table")
    private final List<DropTableStatementTestCase> dropTableTestCases = new LinkedList<>();
    
    @XmlElement(name = "drop-text-search")
    private final List<DropTextSearchStatementTestCase> dropTextSearchTestCases = new LinkedList<>();
    
    @XmlElement(name = "truncate")
    private final List<TruncateStatementTestCase> truncateTestCases = new LinkedList<>();
    
    @XmlElement(name = "drop-edition")
    private final List<DropEditionStatementTestCase> dropEditionTestCases = new LinkedList<>();
    
    @XmlElement(name = "drop-outline")
    private final List<DropOutlineStatementTestCase> dropOutlineTestCases = new LinkedList<>();
    
    @XmlElement(name = "alter-outline")
    private final List<AlterOutlineStatementTestCase> alterOutlineTestCases = new LinkedList<>();
    
    @XmlElement(name = "create-index")
    private final List<CreateIndexStatementTestCase> createIndexTestCases = new LinkedList<>();
    
    @XmlElement(name = "alter-index")
    private final List<AlterIndexStatementTestCase> alterIndexTestCases = new LinkedList<>();
    
    @XmlElement(name = "drop-index")
    private final List<DropIndexStatementTestCase> dropIndexTestCases = new LinkedList<>();
    
    @XmlElement(name = "set-constraints")
    private final List<SetConstraintsStatementTestCase> setConstraintsTestCases = new LinkedList<>();
    
    @XmlElement(name = "set-transaction")
    private final List<SetTransactionStatementTestCase> setTransactionTestCases = new LinkedList<>();
    
    @XmlElement(name = "begin-transaction")
    private final List<BeginTransactionStatementTestCase> beginTransactionTestCases = new LinkedList<>();
    
    @XmlElement(name = "set-auto-commit")
    private final List<SetAutoCommitStatementTestCase> setAutoCommitTestCases = new LinkedList<>();
    
    @XmlElement(name = "commit")
    private final List<CommitStatementTestCase> commitTestCases = new LinkedList<>();
    
    @XmlElement(name = "rollback")
    private final List<RollbackStatementTestCase> rollbackTestCases = new LinkedList<>();
    
    @XmlElement(name = "savepoint")
    private final List<SavepointStatementTestCase> savepointTestCases = new LinkedList<>();
    
    @XmlElement(name = "grant")
    private final List<GrantStatementTestCase> grantTestCases = new LinkedList<>();
    
    @XmlElement(name = "revoke")
    private final List<RevokeStatementTestCase> revokeTestCases = new LinkedList<>();
    
    @XmlElement(name = "create-user")
    private final List<CreateUserStatementTestCase> createUserTestCases = new LinkedList<>();
    
    @XmlElement(name = "alter-user")
    private final List<AlterUserStatementTestCase> alterUserTestCases = new LinkedList<>();
    
    @XmlElement(name = "drop-user")
    private final List<DropUserStatementTestCase> dropUserTestCases = new LinkedList<>();
    
    @XmlElement(name = "rename-user")
    private final List<RenameUserStatementTestCase> renameUserTestCases = new LinkedList<>();
    
    @XmlElement(name = "deny-user")
    private final List<DenyUserStatementTestCase> denyUserTestCases = new LinkedList<>();
    
    @XmlElement(name = "create-login")
    private final List<CreateLoginStatementTestCase> createLoginTestCases = new LinkedList<>();
    
    @XmlElement(name = "alter-login")
    private final List<AlterLoginStatementTestCase> alterLoginTestCases = new LinkedList<>();
    
    @XmlElement(name = "drop-login")
    private final List<DropLoginStatementTestCase> dropLoginTestCases = new LinkedList<>();
    
    @XmlElement(name = "create-role")
    private final List<CreateRoleStatementTestCase> createRoleTestCases = new LinkedList<>();
    
    @XmlElement(name = "alter-role")
    private final List<AlterRoleStatementTestCase> alterRoleTestCases = new LinkedList<>();
    
    @XmlElement(name = "drop-role")
    private final List<DropRoleStatementTestCase> dropRoleTestCases = new LinkedList<>();
    
    @XmlElement(name = "set-default-role")
    private final List<SetDefaultRoleStatementTestCase> setDefaultRoleTestCases = new LinkedList<>();
    
    @XmlElement(name = "set-role")
    private final List<SetRoleStatementTestCase> setRoleTestCases = new LinkedList<>();
    
    @XmlElement(name = "set-password")
    private final List<SetPasswordStatementTestCase> setPasswordTestCases = new LinkedList<>();
    
    @XmlElement(name = "use")
    private final List<UseStatementTestCase> useTestCases = new LinkedList<>();
    
    @XmlElement(name = "describe")
    private final List<ExplainStatementTestCase> describeTestCases = new LinkedList<>();
    
    @XmlElement(name = "show-databases")
    private final List<ShowDatabasesStatementTestCase> showDatabasesTestCases = new LinkedList<>();
    
    @XmlElement(name = "show-tables")
    private final List<ShowTablesStatementTestCase> showTablesTestCases = new LinkedList<>();
    
    @XmlElement(name = "show-function-status")
    private final List<ShowFunctionStatusStatementTestCase> showFunctionStatusTestCases = new LinkedList<>();
    
    @XmlElement(name = "show-procedure-status")
    private final List<ShowProcedureStatusStatementTestCase> showProcedureStatusTestCases = new LinkedList<>();
    
    @XmlElement(name = "show-procedure-code")
    private final List<ShowProcedureCodeStatementTestCase> showProcedureCodeTestCases = new LinkedList<>();
    
    @XmlElement(name = "show-relaylog-events")
    private final List<ShowRelaylogEventsStatementTestCase> showRelaylogEventsTestCases = new LinkedList<>();
    
    @XmlElement(name = "show-slave-hosts")
    private final List<ShowSlaveHostsStatementTestCase> showSlaveHostsTestCases = new LinkedList<>();
    
    @XmlElement(name = "show-columns")
    private final List<ShowColumnsStatementTestCase> showColumnsTestCases = new LinkedList<>();
    
    @XmlElement(name = "show-create-table")
    private final List<ShowCreateTableStatementTestCase> showCreateTableTestCases = new LinkedList<>();
    
    @XmlElement(name = "show-create-trigger")
    private final List<ShowCreateTriggerStatementTestCase> showCreateTriggerTestCases = new LinkedList<>();
    
    @XmlElement(name = "alter-resource-group")
    private final List<AlterResourceGroupStatementTestCase> alterResourceGroupTestCases = new LinkedList<>();
    
    @XmlElement(name = "create-resource-group")
    private final List<CreateResourceGroupStatementTestCase> createResourceGroupTestCases = new LinkedList<>();
    
    @XmlElement(name = "drop-resource-group")
    private final List<DropResourceGroupStatementTestCase> dropResourceGroupTestCases = new LinkedList<>();
    
    @XmlElement(name = "binlog")
    private final List<BinlogStatementTestCase> binlogTestCases = new LinkedList<>();
    
    @XmlElement(name = "show-create-user")
    private final List<ShowCreateUserStatementTestCase> showCreateUserTestCases = new LinkedList<>();
    
    @XmlElement(name = "show-table-status")
    private final List<ShowTableStatusStatementTestCase> showTableStatusTestCases = new LinkedList<>();
    
    @XmlElement(name = "show-index")
    private final List<ShowIndexStatementTestCase> showIndexTestCases = new LinkedList<>();
    
    @XmlElement(name = "show")
    private final List<ShowStatementTestCase> showTestCases = new LinkedList<>();
    
    @XmlElement(name = "set-parameter")
    private final List<SetParameterStatementTestCase> setParameterTestCases = new LinkedList<>();
    
    @XmlElement(name = "common")
    private final List<CommonStatementTestCase> commonTestCases = new LinkedList<>();
    
    @XmlElement(name = "alter-function")
    private final List<AlterFunctionStatementTestCase> alterFunctionTestCases = new LinkedList<>();
    
    @XmlElement(name = "alter-database")
    private final List<AlterDatabaseStatementTestCase> alterDatabaseTestCases = new LinkedList<>();
    
    @XmlElement(name = "alter-dimension")
    private final List<AlterDimensionStatementTestCase> alterDimensionTestCases = new LinkedList<>();
    
    @XmlElement(name = "alter-procedure")
    private final List<AlterProcedureStatementTestCase> alterProcedureTestCases = new LinkedList<>();
    
    @XmlElement(name = "alter-publication")
    private final List<AlterPublicationStatementTestCase> alterPublicationTestCases = new LinkedList<>();
    
    @XmlElement(name = "alter-policy")
    private final List<AlterPolicyStatementTestCase> alterPolicyTestCases = new LinkedList<>();
    
    @XmlElement(name = "alter-routine")
    private final List<AlterRoutineStatementTestCase> alterRoutineTestCases = new LinkedList<>();
    
    @XmlElement(name = "alter-server")
    private final List<AlterServerStatementTestCase> alterServerTestCases = new LinkedList<>();
    
    @XmlElement(name = "alter-session")
    private final List<AlterSessionStatementTestCase> alterSessionTestCases = new LinkedList<>();
    
    @XmlElement(name = "alter-synonym")
    private final List<AlterSynonymStatementTestCase> alterSynonymTestCases = new LinkedList<>();
    
    @XmlElement(name = "alter-type")
    private final List<AlterTypeStatementTestCase> alterTypeTestCases = new LinkedList<>();
    
    @XmlElement(name = "alter-rule")
    private final List<AlterRuleStatementTestCase> alterRuleTestCases = new LinkedList<>();
    
    @XmlElement(name = "alter-directory")
    private final List<AlterDirectoryStatementTestCase> alterDirectoryTestCases = new LinkedList<>();
    
    @XmlElement(name = "alter-system")
    private final List<AlterSystemStatementTestCase> alterSystemTestCases = new LinkedList<>();
    
    @XmlElement(name = "create-database")
    private final List<CreateDatabaseStatementTestCase> createDatabaseTestCases = new LinkedList<>();
    
    @XmlElement(name = "create-database-link")
    private final List<CreateDatabaseLinkStatementTestCase> createDatabaseLinkTestCases = new LinkedList<>();
    
    @XmlElement(name = "drop-database-link")
    private final List<DropDatabaseLinkStatementTestCase> dropDatabaseLinkTestCases = new LinkedList<>();
    
    @XmlElement(name = "alter-database-link")
    private final List<AlterDatabaseLinkStatementTestCase> alterDatabaseLinkTestCases = new LinkedList<>();
    
    @XmlElement(name = "alter-database-dictionary")
    private final List<AlterDatabaseDictionaryStatementTestCase> alterDatabaseDictionaryTestCases = new LinkedList<>();
    
    @XmlElement(name = "alter-view")
    private final List<AlterViewStatementTestCase> alterViewTestCases = new LinkedList<>();
    
    @XmlElement(name = "alter-package")
    private final List<AlterPackageStatementTestCase> alterPackageTestCases = new LinkedList<>();
    
    @XmlElement(name = "drop-package")
    private final List<DropPackageStatementTestCase> dropPackageTestCases = new LinkedList<>();
    
    @XmlElement(name = "create-dimension")
    private final List<CreateDimensionStatementTestCase> createDimensionTestCases = new LinkedList<>();
    
    @XmlElement(name = "create-function")
    private final List<CreateFunctionStatementTestCase> createFunctionTestCases = new LinkedList<>();
    
    @XmlElement(name = "create-procedure")
    private final List<CreateProcedureStatementTestCase> createProcedureTestCases = new LinkedList<>();
    
    @XmlElement(name = "create-server")
    private final List<CreateServerStatementTestCase> createServerTestCases = new LinkedList<>();
    
    @XmlElement(name = "create-trigger")
    private final List<CreateTriggerStatementTestCase> createTriggerTestCases = new LinkedList<>();
    
    @XmlElement(name = "create-view")
    private final List<CreateViewStatementTestCase> createViewTestCases = new LinkedList<>();
    
    @XmlElement(name = "create-synonym")
    private final List<CreateSynonymStatementTestCase> createSynonymTestCases = new LinkedList<>();
    
    @XmlElement(name = "create-aggregate")
    private final List<CreateAggregateStatementTestCase> createAggregateTestCases = new LinkedList<>();
    
    @XmlElement(name = "create-publication")
    private final List<CreatePublicationStatementTestCase> createPublicationTestCases = new LinkedList<>();
    
    @XmlElement(name = "drop-synonym")
    private final List<DropSynonymStatementTestCase> dropSynonymTestCases = new LinkedList<>();
    
    @XmlElement(name = "create-directory")
    private final List<CreateDirectoryStatementTestCase> createDirectoryTestCases = new LinkedList<>();
    
    @XmlElement(name = "create-domain")
    private final List<CreateDomainStatementTestCase> createDomainTestCases = new LinkedList<>();
    
    @XmlElement(name = "create-rule")
    private final List<CreateRuleStatementTestCase> createRuleTestCases = new LinkedList<>();
    
    @XmlElement(name = "create-type")
    private final List<CreateTypeStatementTestCase> createTypeTestCases = new LinkedList<>();
    
    @XmlElement(name = "create-extension")
    private final List<CreateExtensionStatementTestCase> createExtensionTestCases = new LinkedList<>();
    
    @XmlElement(name = "alter-extension")
    private final List<AlterExtensionStatementTestCase> alterExtensionTestCases = new LinkedList<>();
    
    @XmlElement(name = "drop-extension")
    private final List<DropExtensionStatementTestCase> dropExtensionTestCases = new LinkedList<>();
    
    @XmlElement(name = "declare")
    private final List<DeclareStatementTestCase> declareTestCases = new LinkedList<>();
    
    @XmlElement(name = "discard")
    private final List<DiscardStatementTestCase> discardTestCases = new LinkedList<>();
    
    @XmlElement(name = "drop-database")
    private final List<DropDatabaseStatementTestCase> dropDatabaseTestCases = new LinkedList<>();
    
    @XmlElement(name = "drop-dimension")
    private final List<DropDimensionStatementTestCase> dropDimensionTestCases = new LinkedList<>();
    
    @XmlElement(name = "drop-directory")
    private final List<DropDirectoryStatementTestCase> dropDirectoryTestCases = new LinkedList<>();
    
    @XmlElement(name = "drop-function")
    private final List<DropFunctionStatementTestCase> dropFunctionTestCases = new LinkedList<>();
    
    @XmlElement(name = "drop-group")
    private final List<DropGroupStatementTestCase> dropGroupTestCases = new LinkedList<>();
    
    @XmlElement(name = "drop-policy")
    private final List<DropPolicyStatementTestCase> dropPolicyTestCases = new LinkedList<>();
    
    @XmlElement(name = "drop-procedure")
    private final List<DropProcedureStatementTestCase> dropProcedureTestCases = new LinkedList<>();
    
    @XmlElement(name = "drop-routine")
    private final List<DropRoutineStatementTestCase> dropRoutineTestCases = new LinkedList<>();
    
    @XmlElement(name = "drop-rule")
    private final List<DropRuleStatementTestCase> dropRuleTestCases = new LinkedList<>();
    
    @XmlElement(name = "drop-statistics")
    private final List<DropStatisticsStatementTestCase> dropStatisticsTestCases = new LinkedList<>();
    
    @XmlElement(name = "drop-publication")
    private final List<DropPublicationStatementTestCase> dropPublicationTestCases = new LinkedList<>();
    
    @XmlElement(name = "drop-subscription")
    private final List<DropSubscriptionStatementTestCase> dropSubscriptionTestCases = new LinkedList<>();
    
    @XmlElement(name = "drop-server")
    private final List<DropServerStatementTestCase> dropServerTestCases = new LinkedList<>();
    
    @XmlElement(name = "drop-trigger")
    private final List<DropTriggerStatementTestCase> dropTriggerTestCases = new LinkedList<>();
    
    @XmlElement(name = "alter-trigger")
    private final List<AlterTriggerStatementTestCase> alterTriggerTestCases = new LinkedList<>();
    
    @XmlElement(name = "drop-event-trigger")
    private final List<DropEventTriggerStatementTestCase> dropEventTriggerTestCases = new LinkedList<>();
    
    @XmlElement(name = "drop-domain")
    private final List<DropDomainStatementTestCase> dropDomainTestCases = new LinkedList<>();
    
    @XmlElement(name = "show-triggers")
    private final List<ShowTriggersStatementTestCase> showTriggerTestCases = new LinkedList<>();
    
    @XmlElement(name = "drop-view")
    private final List<DropViewStatementTestCase> dropViewTestCases = new LinkedList<>();
    
    @XmlElement(name = "call")
    private final List<CallStatementTestCase> callProcedureTestCases = new LinkedList<>();
    
    @XmlElement(name = "do")
    private final List<DoStatementTestCase> doTestCases = new LinkedList<>();
    
    @XmlElement(name = "copy")
    private final List<CopyStatementTestCase> copyTestCases = new LinkedList<>();
    
    @XmlElement(name = "xa")
    private final List<XATestCase> xaTestCases = new LinkedList<>();
    
    @XmlElement(name = "merge")
    private final List<MergeStatementTestCase> mergeTestCases = new LinkedList<>();
    
    @XmlElement(name = "create-sequence")
    private final List<CreateSequenceStatementTestCase> createSequenceTestCases = new LinkedList<>();
    
    @XmlElement(name = "alter-sequence")
    private final List<AlterSequenceStatementTestCase> alterSequenceTestCases = new LinkedList<>();
    
    @XmlElement(name = "drop-sequence")
    private final List<DropSequenceStatementTestCase> dropSequenceTestCases = new LinkedList<>();
    
    @XmlElement(name = "analyze")
    private final List<AnalyzeStatementTestCase> analyzeTestCases = new LinkedList<>();
    
    @XmlElement(name = "associate-statistics")
    private final List<AssociateStatisticsStatementTestCase> associateStatisticsTestCases = new LinkedList<>();
    
    @XmlElement(name = "disassociate-statistics")
    private final List<DisassociateStatisticsStatementTestCase> disassociateStatisticsTestCases = new LinkedList<>();
    
    @XmlElement(name = "audit")
    private final List<AuditStatementTestCase> auditTestCases = new LinkedList<>();
    
    @XmlElement(name = "no-audit")
    private final List<NoAuditStatementTestCase> noAuditTestCases = new LinkedList<>();
    
    @XmlElement(name = "comment")
    private final List<CommentStatementTestCase> commentTestCases = new LinkedList<>();
    
    @XmlElement(name = "flashback-database")
    private final List<FlashbackDatabaseStatementTestCase> flashbackDatabaseTestCases = new LinkedList<>();
    
    @XmlElement(name = "flashback-table")
    private final List<FlashbackTableStatementTestCase> flashbackTableTestCases = new LinkedList<>();
    
    @XmlElement(name = "purge")
    private final List<PurgeStatementTestCase> purgeTestCases = new LinkedList<>();
    
    @XmlElement(name = "rename")
    private final List<RenameStatementTestCase> renameTestCases = new LinkedList<>();
    
    @XmlElement(name = "add-resource")
    private final List<AddResourceStatementTestCase> addResourceTestCases = new LinkedList<>();
    
    @XmlElement(name = "alter-resource")
    private final List<AlterResourceStatementTestCase> alterResourceTestCases = new LinkedList<>();
    
    @XmlElement(name = "alter-database-discovery-definition-rule")
    private final List<AlterDatabaseDiscoveryDefinitionRuleStatementTestCase> alterDatabaseDiscoveryDefinitionRuleTestCases = new LinkedList<>();
    
    @XmlElement(name = "alter-database-discovery-construction-rule")
    private final List<AlterDatabaseDiscoveryConstructionRuleStatementTestCase> alterDataBaseDiscoveryConstructionRuleTestCases = new LinkedList<>();
    
    @XmlElement(name = "alter-encrypt-rule")
    private final List<AlterEncryptRuleStatementTestCase> alterEncryptRuleTestCases = new LinkedList<>();
    
    @XmlElement(name = "alter-readwrite-splitting-rule")
    private final List<AlterReadwriteSplittingRuleStatementTestCase> alterReadwriteSplittingRuleTestCases = new LinkedList<>();
    
    @XmlElement(name = "alter-sharding-binding-table-rules")
    private final List<AlterShardingBindingTableRulesStatementTestCase> alterShardingBindingTableRulesTestCases = new LinkedList<>();
    
    @XmlElement(name = "alter-sharding-broadcast-table-rules")
    private final List<AlterShardingBroadcastTableRulesStatementTestCase> alterShardingBroadcastTableRulesTestCases = new LinkedList<>();
    
    @XmlElement(name = "alter-sharding-auto-table-rule")
    private final List<AlterShardingAutoTableRuleStatementTestCase> alterShardingAutoTableRuleTestCases = new LinkedList<>();
    
    @XmlElement(name = "alter-sharding-table-rule")
    private final List<AlterShardingTableRuleStatementTestCase> alterShardingTableRuleTestCases = new LinkedList<>();
    
    @XmlElement(name = "create-database-discovery-definition-rule")
    private final List<CreateDatabaseDiscoveryDefinitionRuleStatementTestCase> createDatabaseDiscoveryDefinitionRuleTestCases = new LinkedList<>();
    
    @XmlElement(name = "create-database-discovery-construction-rule")
    private final List<CreateDatabaseDiscoveryConstructionRuleStatementTestCase> createDataBaseDiscoveryConstructionRuleTestCases = new LinkedList<>();
    
    @XmlElement(name = "create-database-discovery-type")
    private final List<CreateDatabaseDiscoveryTypeStatementTestCase> createDatabaseDiscoveryTypeTestCases = new LinkedList<>();
    
    @XmlElement(name = "create-database-discovery-heartbeat")
    private final List<CreateDatabaseDiscoveryHeartbeatStatementTestCase> createDatabaseDiscoveryHeartbeatTestCases = new LinkedList<>();
    
    @XmlElement(name = "alter-database-discovery-heartbeat")
    private final List<AlterDatabaseDiscoveryHeartbeatStatementTestCase> alterDatabaseDiscoveryHeartbeatTestCases = new LinkedList<>();
    
    @XmlElement(name = "alter-database-discovery-type")
    private final List<AlterDatabaseDiscoveryTypeStatementTestCase> alterDatabaseDiscoveryTypeTestCases = new LinkedList<>();
    
    @XmlElement(name = "create-encrypt-rule")
    private final List<CreateEncryptRuleStatementTestCase> createEncryptRuleTestCases = new LinkedList<>();
    
    @XmlElement(name = "create-readwrite-splitting-rule")
    private final List<CreateReadwriteSplittingRuleStatementTestCase> createReadwriteSplittingRuleTestCases = new LinkedList<>();
    
    @XmlElement(name = "create-sharding-binding-table-rule")
    private final List<CreateShardingBindingTableRulesStatementTestCase> createShardingBindingTableRulesTestCases = new LinkedList<>();
    
    @XmlElement(name = "create-sharding-broadcast-table-rule")
    private final List<CreateShardingBroadcastTableRulesStatementTestCase> createShardingBroadcastTableRulesTestCases = new LinkedList<>();
    
    @XmlElement(name = "create-sharding-auto-table-rule")
    private final List<CreateShardingAutoTableRuleStatementTestCase> createShardingAutoTableRuleTestCases = new LinkedList<>();
    
    @XmlElement(name = "create-sharding-table-rule")
    private final List<CreateShardingTableRuleStatementTestCase> createShardingTableRuleTestCases = new LinkedList<>();
    
    @XmlElement(name = "drop-database-discovery-rule")
    private final List<DropDataBaseDiscoveryRuleStatementTestCase> dropDataBaseDiscoveryRuleTestCases = new LinkedList<>();
    
    @XmlElement(name = "drop-database-discovery-type")
    private final List<DropDataBaseDiscoveryTypeStatementTestCase> dropDataBaseDiscoveryTypeTestCases = new LinkedList<>();
    
    @XmlElement(name = "drop-database-discovery-heartbeat")
    private final List<DropDataBaseDiscoveryHeartbeatStatementTestCase> dropDataBaseDiscoveryHeartbeatTestCases = new LinkedList<>();
    
    @XmlElement(name = "drop-encrypt-rule")
    private final List<DropEncryptRuleStatementTestCase> dropEncryptRuleTestCases = new LinkedList<>();
    
    @XmlElement(name = "drop-readwrite-splitting-rule")
    private final List<DropReadwriteSplittingRuleStatementTestCase> dropReadwriteSplittingRuleTestCases = new LinkedList<>();
    
    @XmlElement(name = "drop-resource")
    private final List<DropResourceStatementTestCase> dropResourceTestCases = new LinkedList<>();
    
    @XmlElement(name = "drop-sharding-binding-table-rules")
    private final List<DropShardingBindingTableRulesStatementTestCase> dropShardingBindingTableRulesTestCases = new LinkedList<>();
    
    @XmlElement(name = "drop-sharding-broadcast-table-rules")
    private final List<DropShardingBroadcastTableRulesStatementTestCase> dropShardingBroadcastTableRulesTestCases = new LinkedList<>();
    
    @XmlElement(name = "drop-sharding-table-rule")
    private final List<DropShardingTableRuleStatementTestCase> dropShardingTableRuleTestCases = new LinkedList<>();
    
    @XmlElement(name = "show-db-discovery-rules")
    private final List<ShowDataBaseDiscoveryRulesStatementTestCase> showDataBaseDiscoveryRulesTestCases = new LinkedList<>();
    
    @XmlElement(name = "show-encrypt-rules")
    private final List<ShowEncryptRulesStatementTestCase> showEncryptRulesTestCases = new LinkedList<>();
    
    @XmlElement(name = "show-readwrite-splitting-rules")
    private final List<ShowReadwriteSplittingRulesStatementTestCase> showReadwriteSplittingRulesTestCases = new LinkedList<>();
    
    @XmlElement(name = "show-sharding-binding-table-rules")
    private final List<ShowShardingBindingTableRulesStatementTestCase> showShardingBindingTableRulesTestCases = new LinkedList<>();
    
    @XmlElement(name = "show-sharding-broadcast-table-rules")
    private final List<ShowShardingBroadcastTableRulesStatementTestCase> showShardingBroadcastTableRulesTestCases = new LinkedList<>();
    
    @XmlElement(name = "show-sharding-algorithms")
    private final List<ShowShardingAlgorithmsStatementTestCase> showShardingAlgorithmsTestCases = new LinkedList<>();
    
    @XmlElement(name = "show-sharding-auditors")
    private final List<ShowShardingAuditorsStatementTestCase> showShardingAuditorsTestCases = new LinkedList<>();
    
    @XmlElement(name = "show-sharding-table-rules")
    private final List<ShowShardingTableRulesStatementTestCase> showShardingTableRulesTestCases = new LinkedList<>();
    
    @XmlElement(name = "show-sharding-table-rule")
    private final List<ShowShardingTableRulesStatementTestCase> showShardingTableRuleTestCases = new LinkedList<>();
    
    @XmlElement(name = "show-scaling-list")
    private final List<ShowScalingListStatementTestCase> showScalingListTestCases = new LinkedList<>();
    
    @XmlElement(name = "check-scaling")
    private final List<CheckScalingStatementTestCase> checkScalingTestCases = new LinkedList<>();
    
    @XmlElement(name = "show-scaling-status")
    private final List<ShowScalingStatusStatementTestCase> showScalingStatusTestCases = new LinkedList<>();
    
    @XmlElement(name = "show-scaling-check-algorithms")
    private final List<ShowScalingCheckAlgorithmsStatementTestCase> showScalingCheckAlgorithmsTestCases = new LinkedList<>();
    
    @XmlElement(name = "stop-scaling-source-writing")
    private final List<StopScalingSourceWritingStatementTestCase> stopScalingSourceWritingTestCases = new LinkedList<>();
    
    @XmlElement(name = "restore-scaling-source-writing")
    private final List<RestoreScalingSourceWritingStatementTestCase> restoreScalingSourceWritingTestCases = new LinkedList<>();
    
    @XmlElement(name = "apply-scaling")
    private final List<ApplyScalingStatementTestCase> applyScalingTestCases = new LinkedList<>();
    
    @XmlElement(name = "reset-scaling")
    private final List<ResetScalingStatementTestCase> resetScalingTestCases = new LinkedList<>();
    
    @XmlElement(name = "drop-scaling")
    private final List<DropScalingStatementTestCase> dropScalingTestCases = new LinkedList<>();
    
    @XmlElement(name = "stop-scaling")
    private final List<StopScalingStatementTestCase> stopScalingTestCases = new LinkedList<>();
    
    @XmlElement(name = "start-scaling")
    private final List<StartScalingStatementTestCase> startScalingTestCases = new LinkedList<>();
    
    @XmlElement(name = "create-sharding-scaling-rule")
    private final List<CreateShardingScalingRuleStatementTestCase> createShardingScalingRuleTestCases = new LinkedList<>();
    
    @XmlElement(name = "drop-sharding-scaling-rule")
    private final List<DropShardingScalingRuleStatementTestCase> dropShardingScalingRuleTestCases = new LinkedList<>();
    
    @XmlElement(name = "enable-sharding-scaling-rule")
    private final List<EnableShardingScalingRuleStatementTestCase> enableShardingScalingRuleTestCases = new LinkedList<>();
    
    @XmlElement(name = "disable-sharding-scaling-rule")
    private final List<DisableShardingScalingRuleStatementTestCase> disableShardingScalingRuleTestCases = new LinkedList<>();
    
    @XmlElement(name = "show-sharding-scaling-rules")
    private final List<ShowShardingScalingRulesStatementTestCase> showShardingScalingRulesTestCases = new LinkedList<>();
    
    @XmlElement(name = "preview-sql")
    private final List<PreviewStatementTestCase> previewTestCases = new LinkedList<>();
    
    @XmlElement(name = "parse-sql")
    private final List<ParseStatementTestCase> parseStatementAsserts = new LinkedList<>();
    
    @XmlElement(name = "show-variable")
    private final List<ShowVariableStatementTestCase> showVariableTestCases = new LinkedList<>();
    
    @XmlElement(name = "set-variable")
    private final List<SetVariableStatementTestCase> setVariableTestCases = new LinkedList<>();
    
    @XmlElement(name = "set-readwrite-splitting-hint-source")
    private final List<SetReadwriteSplittingHintStatementTestCase> setReadwriteSplittingHintTestCases = new LinkedList<>();
    
    @XmlElement(name = "set-sharding-hint-database-value")
    private final List<SetShardingHintDatabaseValueStatementTestCase> setShardingHintDatabaseValueTestCases = new LinkedList<>();
    
    @XmlElement(name = "add-sharding-hint-database-value")
    private final List<AddShardingHintDatabaseValueStatementTestCase> addShardingHintDatabaseValueTestCases = new LinkedList<>();
    
    @XmlElement(name = "add-sharding-hint-table-value")
    private final List<AddShardingHintTableValueStatementTestCase> addShardingHintTableValueTestCases = new LinkedList<>();
    
    @XmlElement(name = "show-readwrite-splitting-hint-source")
    private final List<ShowReadwriteSplittingHintStatusStatementTestCase> showReadwriteSplittingHintStatusTestCases = new LinkedList<>();
    
    @XmlElement(name = "show-sharding-hint-status")
    private final List<ShowShardingHintStatusStatementTestCase> showShardingHintStatusTestCases = new LinkedList<>();
    
    @XmlElement(name = "clear-readwrite-splitting-hint-source")
    private final List<ClearReadwriteSplittingHintStatementTestCase> clearReadwriteSplittingHintTestCases = new LinkedList<>();
    
    @XmlElement(name = "clear-sharding-hint")
    private final List<ClearShardingHintStatementTestCase> clearShardingHintTestCases = new LinkedList<>();
    
    @XmlElement(name = "clear-hint")
    private final List<ClearHintStatementTestCase> clearHintTestCases = new LinkedList<>();
    
    @XmlElement(name = "create-shadow-rule")
    private final List<CreateShadowRuleStatementTestCase> createShadowRuleTestCases = new LinkedList<>();
    
    @XmlElement(name = "drop-shadow-rule")
    private final List<DropShadowRuleStatementTestCase> dropShadowRuleTestCases = new LinkedList<>();
    
    @XmlElement(name = "alter-shadow-rule")
    private final List<AlterShadowRuleStatementTestCase> alterShadowRuleTestCases = new LinkedList<>();
    
    @XmlElement(name = "alter-shadow-algorithm")
    private final List<AlterShadowAlgorithmStatementTestCase> alterShadowAlgorithmTestCases = new LinkedList<>();
    
    @XmlElement(name = "create-shadow-algorithm")
    private final List<CreateShadowAlgorithmStatementTestCase> createShadowAlgorithmTestCases = new LinkedList<>();
    
    @XmlElement(name = "show-shadow-rules")
    private final List<ShowShadowRulesStatementTestCase> showShadowRulesTestCases = new LinkedList<>();
    
    @XmlElement(name = "show-shadow-algorithms")
    private final List<ShowShadowAlgorithmsStatementTestCase> showShadowAlgorithmsTestCases = new LinkedList<>();
    
    @XmlElement(name = "show-shadow-table-rules")
    private final List<ShowShadowTableRulesStatementTestCase> showShadowTableRulesTestCases = new LinkedList<>();
    
    @XmlElement(name = "drop-shadow-algorithm")
    private final List<DropShadowAlgorithmStatementTestCase> dropShadowAlgorithmTestCases = new LinkedList<>();
    
    @XmlElement(name = "create-service")
    private final List<CreateServiceStatementTestCase> createServiceTestCases = new LinkedList<>();
    
    @XmlElement(name = "alter-service")
    private final List<AlterServiceStatementTestCase> alterServiceTestCases = new LinkedList<>();
    
    @XmlElement(name = "drop-service")
    private final List<DropServiceStatementTestCase> dropServiceTestCases = new LinkedList<>();
    
    @XmlElement(name = "create-schema")
    private final List<CreateSchemaStatementTestCase> createSchemaTestCases = new LinkedList<>();
    
    @XmlElement(name = "alter-schema")
    private final List<AlterSchemaStatementTestCase> alterSchemaTestCases = new LinkedList<>();
    
    @XmlElement(name = "drop-schema")
    private final List<DropSchemaStatementTestCase> dropSchemaTestCases = new LinkedList<>();
    
    @XmlElement(name = "install-component")
    private final List<InstallComponentStatementTestCase> installComponentTestCases = new LinkedList<>();
    
    @XmlElement(name = "flush")
    private final List<FlushStatementTestCase> flushTestCases = new LinkedList<>();
    
    @XmlElement(name = "install-plugin")
    private final List<InstallPluginStatementTestCase> installPluginTestCases = new LinkedList<>();
    
    @XmlElement(name = "show-instance")
    private final List<ShowInstanceStatementTestCase> showInstanceTestCases = new LinkedList<>();
    
    @XmlElement(name = "clone")
    private final List<CloneStatementTestCase> cloneTestCases = new LinkedList<>();
    
    @XmlElement(name = "show-readwrite-splitting-read-resources")
    private final List<ShowReadwriteSplittingReadResourcesStatementTestCase> showReadwriteSplittingReadResourcesTestCases = new LinkedList<>();
    
    @XmlElement(name = "uninstall-component")
    private final List<UninstallComponentStatementTestCase> uninstallComponentTestCases = new LinkedList<>();
    
    @XmlElement(name = "uninstall-plugin")
    private final List<UninstallPluginStatementTestCase> uninstallPluginTestCases = new LinkedList<>();
    
    @XmlElement(name = "show-single-table")
    private final List<ShowSingleTableStatementTestCase> showSingleTableTestCases = new LinkedList<>();
    
    @XmlElement(name = "show-single-table-rules")
    private final List<ShowSingleTableRulesStatementTestCase> showSingleTableRulesTestCases = new LinkedList<>();
    
    @XmlElement(name = "show-sharding-table-nodes")
    private final List<ShowShardingTableNodesStatementTestCase> showShardingTableNodesTestCases = new LinkedList<>();
    
    @XmlElement(name = "set-resource-group")
    private final List<SetResourceGroupStatementTestCase> setResourceGroupTestCases = new LinkedList<>();
    
    @XmlElement(name = "optimize-table")
    private final List<OptimizeTableStatementTestCase> optimizeTableTestCases = new LinkedList<>();
    
    @XmlElement(name = "repair-table")
    private final List<RepairTableStatementTestCase> repairTableTestCases = new LinkedList<>();
    
    @XmlElement(name = "create-sharding-algorithm")
    private final List<CreateShardingAlgorithmStatementTestCase> createShardingAlgorithmTestCases = new LinkedList<>();
    
    @XmlElement(name = "create-sharding-key-generator")
    private final List<CreateShardingKeyGeneratorStatementTestCase> createShardingKeyGeneratorTestCases = new LinkedList<>();
    
    @XmlElement(name = "create-sharding-auditor")
    private final List<CreateShardingAuditorStatementTestCase> createShardingAuditorTestCases = new LinkedList<>();
    
    @XmlElement(name = "create-default-sharding-strategy")
    private final List<CreateDefaultShardingStrategyStatementTestCase> createDefaultShardingStrategyTestCases = new LinkedList<>();
    
    @XmlElement(name = "alter-default-sharding-strategy")
    private final List<AlterDefaultShardingStrategyStatementTestCase> alterDefaultShardingStrategyTestCases = new LinkedList<>();
    
    @XmlElement(name = "create-default-shadow-algorithm")
    private final List<CreateDefaultShadowAlgorithmStatementTestCase> createDefaultShadowAlgorithmTestCases = new LinkedList<>();
    
    @XmlElement(name = "show-replicas")
    private final List<ShowReplicasStatementTestCase> showReplicasTestCases = new LinkedList<>();
    
    @XmlElement(name = "show-replica-status")
    private final List<ShowReplicaStatusStatementTestCase> showReplicaStatusTestCases = new LinkedList<>();
    
    @XmlElement(name = "show-slave-status")
    private final List<ShowSlaveStatusStatementTestCase> showSlaveStatusTestCases = new LinkedList<>();
    
    @XmlElement(name = "alter-sharding-algorithm")
    private final List<AlterShardingAlgorithmStatementTestCase> alterShardingAlgorithmTestCases = new LinkedList<>();
    
    @XmlElement(name = "alter-sharding-key-generator")
    private final List<AlterShardingKeyGeneratorStatementTestCase> alterShardingKeyGeneratorTestCases = new LinkedList<>();
    
    @XmlElement(name = "alter-sharding-auditor")
    private final List<AlterShardingAuditorStatementTestCase> alterShardingAuditorTestCases = new LinkedList<>();
    
    @XmlElement(name = "drop-sharding-key-generator")
    private final List<DropShardingKeyGeneratorStatementTestCase> dropShardingKeyGeneratorTestCases = new LinkedList<>();
    
    @XmlElement(name = "drop-default-sharding-strategy")
    private final List<DropDefaultShardingStrategyStatementTestCase> dropDefaultShardingStrategyTestCases = new LinkedList<>();
    
    @XmlElement(name = "reset")
    private final List<ResetStatementTestCase> resetTestCases = new LinkedList<>();
    
    @XmlElement(name = "reset-persist")
    private final List<ResetPersistStatementTestCase> resetPersistTestCases = new LinkedList<>();
    
    @XmlElement(name = "cache-index")
    private final List<CacheIndexStatementTestCase> cacheIndexTestCases = new LinkedList<>();
    
    @XmlElement(name = "load-index")
    private final List<LoadIndexInfoStatementTestCase> loadIndexInfoTestCases = new LinkedList<>();
    
    @XmlElement(name = "kill")
    private final List<KillStatementTestCase> killTestCases = new LinkedList<>();
    
    @XmlElement(name = "shutdown")
    private final List<ShutdownStatementTestCase> shutdownTestCases = new LinkedList<>();
    
    @XmlElement(name = "create-default-single-table")
    private final List<CreateDefaultSingleTableRuleStatementTestCase> createDefaultSingleTableRuleTestCases = new LinkedList<>();
    
    @XmlElement(name = "alter-default-single-table")
    private final List<AlterDefaultSingleTableRuleStatementTestCase> alterDefaultSingleTableRuleTestCases = new LinkedList<>();
    
    @XmlElement(name = "drop-default-single-table")
    private final List<DropDefaultSingleTableRuleStatementTestCase> dropDefaultSingleTableRuleTestCases = new LinkedList<>();
    
    @XmlElement(name = "show-open-tables")
    private final List<ShowOpenTablesStatementTestCase> showOpenTablesTestCases = new LinkedList<>();
    
    @XmlElement(name = "check-table")
    private final List<CheckTableStatementTestCase> checkTableTestCases = new LinkedList<>();
    
    @XmlElement(name = "checksum-table")
    private final List<ChecksumTableStatementTestCase> checksumTableTestCases = new LinkedList<>();
    
    @XmlElement(name = "show-status")
    private final List<ShowStatusStatementTestCase> showStatusTestCases = new LinkedList<>();
    
    @XmlElement(name = "refresh-table-metadata")
    private final List<RefreshTableMetadataStatementTestCase> refreshTableMetadataTestCases = new LinkedList<>();
    
    @XmlElement(name = "show-events")
    private final List<ShowEventsStatementTestCase> showEventsTestCases = new LinkedList<>();
    
    @XmlElement(name = "show-character-set")
    private final List<ShowCharacterSetStatementTestCase> showCharacterSetTestCases = new LinkedList<>();
    
    @XmlElement(name = "show-collation")
    private final List<ShowCollationStatementTestCase> showCollationTestCases = new LinkedList<>();
    
    @XmlElement(name = "show-variables")
    private final List<ShowVariablesStatementTestCase> showVariablesTestCases = new LinkedList<>();
    
    @XmlElement(name = "show-sharding-key-generators")
    private final List<ShowShardingKeyGeneratorsStatementTestCase> showShardingKeyGeneratorsTestCases = new LinkedList<>();
    
    @XmlElement(name = "show-default-sharding-strategy")
    private final List<ShowDefaultShardingStrategyStatementTestCase> showDefaultShardingStrategyTestCases = new LinkedList<>();
    
    @XmlElement(name = "delimiter")
    private final List<DelimiterStatementTestCase> delimiterTestCases = new LinkedList<>();
    
    @XmlElement(name = "show-sql-parser-rule")
    private final List<ShowSQLParserRuleStatementTestCase> showSQLParserRuleTestCases = new LinkedList<>();
    
    @XmlElement(name = "show-authority-rule")
    private final List<ShowAuthorityRuleStatementTestCase> showAuthorityRuleTestCases = new LinkedList<>();
    
    @XmlElement(name = "show-transaction-rule")
    private final List<ShowTransactionRuleStatementTestCase> showTransactionRuleTestCases = new LinkedList<>();
    
    @XmlElement(name = "show-traffic-rules")
    private final List<ShowTrafficRulesStatementTestCase> showTrafficRulesTestCases = new LinkedList<>();
    
    @XmlElement(name = "create-traffic-rule")
    private final List<CreateTrafficRuleStatementTestCase> createTrafficRulesTestCases = new LinkedList<>();
    
    @XmlElement(name = "alter-traffic-rule")
    private final List<AlterTrafficRuleStatementTestCase> alterTrafficRulesTestCases = new LinkedList<>();
    
    @XmlElement(name = "alter-sql-parser-rule")
    private final List<AlterSQLParserRuleStatementTestCase> alterSQLParserRuleTestCases = new LinkedList<>();
    
    @XmlElement(name = "drop-traffic-rule")
    private final List<DropTrafficRuleStatementTestCase> dropTrafficRuleTestCases = new LinkedList<>();
    
    @XmlElement(name = "label-instance")
    private final List<LabelInstanceStatementTestCase> labelTestCases = new LinkedList<>();
    
    @XmlElement(name = "unlabel-instance")
    private final List<UnlabelInstanceStatementTestCase> unlabelTestCases = new LinkedList<>();
    
    @XmlElement(name = "alter-instance")
    private final List<AlterInstanceStatementTestCase> alterInstanceTestCases = new LinkedList<>();
    
    @XmlElement(name = "prepare-distsql")
    private final List<PrepareDistSQLStatementTestCase> prepareDistSQLTestCases = new LinkedList<>();
    
    @XmlElement(name = "apply-distsql")
    private final List<ApplyDistSQLStatementTestCase> applyDistSQLTestCases = new LinkedList<>();
    
    @XmlElement(name = "discard-distsql")
    private final List<DiscardDistSQLStatementTestCase> discardDistSQLTestCases = new LinkedList<>();
    
    @XmlElement(name = "show-table-metadata")
    private final List<ShowTableMetadataStatementTestCase> showTableMetadataTestCases = new LinkedList<>();
    
    @XmlElement(name = "create-conversion")
    private final List<CreateConversionStatementTestCase> createConversionTestCases = new LinkedList<>();
    
    @XmlElement(name = "create-cast")
    private final List<CreateCastStatementTestCase> createCastTestCases = new LinkedList<>();
    
    @XmlElement(name = "drop-conversion")
    private final List<DropConversionStatementTestCase> dropConversionTestCases = new LinkedList<>();
    
    @XmlElement(name = "alter-domain")
    private final List<AlterDomainStatementTestCase> alterDomainTestCases = new LinkedList<>();
    
    @XmlElement(name = "alter-aggregate")
    private final List<AlterAggregateStatementTestCase> alterAggregateTestCases = new LinkedList<>();
    
    @XmlElement(name = "alter-conversion")
    private final List<AlterConversionStatementTestCase> alterConversionTestCases = new LinkedList<>();
    
    @XmlElement(name = "alter-collation")
    private final List<AlterCollationStatementTestCase> alterCollationTestCases = new LinkedList<>();
    
    @XmlElement(name = "alter-default-privileges")
    private final List<AlterDefaultPrivilegesTestCase> alterDefaultPrivilegesTestCases = new LinkedList<>();
    
    @XmlElement(name = "alter-foreign-data-wrapper")
    private final List<AlterForeignDataWrapperTestCase> alterForeignDataWrapperTestCases = new LinkedList<>();
    
    @XmlElement(name = "alter-foreign-table")
    private final List<AlterForeignTableTestCase> alterForeignTableTestCases = new LinkedList<>();
    
    @XmlElement(name = "drop-foreign-table")
    private final List<DropForeignTableStatementTestCase> dropForeignTableTestCases = new LinkedList<>();
    
    @XmlElement(name = "alter-group")
    private final List<AlterGroupStatementTestCase> alterGroupTestCases = new LinkedList<>();
    
    @XmlElement(name = "alter-materialized-view")
    private final List<AlterMaterializedViewStatementTestCase> alterMaterializedViewTestCases = new LinkedList<>();
    
    @XmlElement(name = "alter-java")
    private final List<AlterJavaStatementTestCase> alterJavaTestCases = new LinkedList<>();
    
    @XmlElement(name = "alter-operator")
    private final List<AlterOperatorStatementTestCase> alterOperatorTestCases = new LinkedList<>();
    
    @XmlElement(name = "create-text-search")
    private final List<CreateTextSearchStatementTestCase> createTextSearchTestCases = new LinkedList<>();
    
    @XmlElement(name = "alter-text-search")
    private final List<AlterTextSearchStatementTestCase> alterTextSearchTestCases = new LinkedList<>();
    
    @XmlElement(name = "create-language")
    private final List<CreateLanguageStatementTestCase> createLanguageTestCases = new LinkedList<>();
    
    @XmlElement(name = "alter-language")
    private final List<AlterLanguageStatementTestCase> alterLanguageTestCases = new LinkedList<>();
    
    @XmlElement(name = "drop-language")
    private final List<DropLanguageStatementTestCase> dropLanguageTestCases = new LinkedList<>();
    
    @XmlElement(name = "help")
    private final List<HelpStatementTestCase> helpTestCases = new LinkedList<>();
    
    @XmlElement(name = "show-unused-sharding-algorithms")
    private final List<ShowUnusedShardingAlgorithmsStatementTestCase> showUnusedShardingAlgorithmsTestCases = new LinkedList<>();
    
    @XmlElement(name = "count-database-rules")
    private final List<CountDatabaseRulesStatementTestCase> countDatabaseRulesTestCases = new LinkedList<>();
    
    @XmlElement(name = "show-unused-sharding-key-generators")
    private final List<ShowUnusedShardingKeyGeneratorsStatementTestCase> showUnusedShardingKeyGeneratorsTestCases = new LinkedList<>();
    
    @XmlElement(name = "show-binlog-events")
    private final List<ShowBinlogEventsStatementTestCase> showBinlogEventsTestCases = new LinkedList<>();
    
    @XmlElement(name = "listen")
    private final List<ListenStatementTestCase> listenTestCases = new LinkedList<>();
    
    @XmlElement(name = "notify")
    private final List<NotifyStmtStatementTestCase> notifyTestCases = new LinkedList<>();
    
    @XmlElement(name = "refresh-materialized-view")
    private final List<RefreshMatViewStmtStatementTestCase> refreshMatViewStmtStatementTestCases = new LinkedList<>();
    
    @XmlElement(name = "reindex")
    private final List<ReindexStatementTestCase> reindexStatementTestCases = new LinkedList<>();
    
    @XmlElement(name = "unlisten")
    private final List<UnlistenStatementTestCase> unlistenTestCases = new LinkedList<>();
    
    @XmlElement(name = "security-label")
    private final List<SecurityLabelStmtStatementTestCase> securityLabelStmtStatementTestCases = new LinkedList<>();
    
    @XmlElement(name = "lock")
    private final List<LockStatementTestCase> lockTestCases = new LinkedList<>();
    
    @XmlElement(name = "unlock")
    private final List<UnlockStatementTestCase> unlockTestCases = new LinkedList<>();
    
    @XmlElement(name = "export-database-config")
    private final List<ExportDatabaseConfigurationStatementTestCase> exportDatabaseConfigurationTestCases = new LinkedList<>();
    
    @XmlElement(name = "show-rules-used-resource")
    private final List<ShowRulesUsedResourceStatementTestCase> showRulesUsedResourceTestCases = new LinkedList<>();
    
    @XmlElement(name = "show-sharding-table-rules-used-algorithm")
    private final List<ShowShardingTableRulesUsedAlgorithmStatementTestCase> showShardingTableRulesUsedAlgorithmTestCases = new LinkedList<>();
    
    @XmlElement(name = "show-sharding-table-rules-used-key-generator")
    private final List<ShowShardingTableRulesUsedKeyGeneratorStatementTestCase> showShardingTableRulesUsedKeyGeneratorTestCases = new LinkedList<>();
    
    @XmlElement(name = "prepared")
    private final List<PreparedStatementTestCase> preparedTestCases = new LinkedList<>();
    
    @XmlElement(name = "set-user")
    private final List<SetUserStatementTestCase> setUserTestCases = new LinkedList<>();
    
    @XmlElement(name = "drop-sharding-algorithm")
    private final List<DropShardingAlgorithmStatementTestCase> dropShardingAlgorithmTestCases = new LinkedList<>();
    
    @XmlElement(name = "drop-owned")
    private final List<DropOwnedStatementTestCase> dropOwnedTestCases = new LinkedList<>();
    
    @XmlElement(name = "create-tablespace")
    private final List<CreateTablespaceStatementTestCase> createTablespaceTestCases = new LinkedList<>();
    
    @XmlElement(name = "import-database-config")
    private final List<ImportDatabaseConfigurationStatementTestCase> importDatabaseConfigurationTestCases = new LinkedList<>();
    
    @XmlElement(name = "drop-operator")
    private final List<DropOperatorStatementTestCase> dropOperatorTestCases = new LinkedList<>();
    
    @XmlElement(name = "drop-materialized-view")
    private final List<DropMaterializedViewStatementTestCase> dropMaterializedViewTestCases = new LinkedList<>();
    
    @XmlElement(name = "drop-cast")
    private final List<DropCastStatementTestCase> dropCastTestCases = new LinkedList<>();
    
    @XmlElement(name = "drop-aggregate")
    private final List<DropAggregateStatementTestCase> dropAggregateTestCases = new LinkedList<>();
    
    @XmlElement(name = "drop-collation")
    private final List<DropCollationStatementTestCase> dropCollationTestCases = new LinkedList<>();
    
    @XmlElement(name = "drop-foreign-data-wrapper")
    private final List<DropForeignDataWrapperStatementTestCase> dropForeignDataWrapperTestCases = new LinkedList<>();
    
    @XmlElement(name = "drop-type")
    private final List<DropTypeStatementTestCase> dropTypeTestCases = new LinkedList<>();
    
    @XmlElement(name = "drop-operator-class")
    private final List<DropOperatorClassStatementTestCase> dropOperatorClassTestCases = new LinkedList<>();
    
    @XmlElement(name = "drop-operator-family")
    private final List<DropOperatorFamilyStatementTestCase> dropOperatorFamilyTestCases = new LinkedList<>();
    
    @XmlElement(name = "drop-access-method")
    private final List<DropAccessMethodStatementTestCase> dropAccessMethodTestCases = new LinkedList<>();
    
    @XmlElement(name = "revert")
    private final List<RevertStatementTestCase> revertTestCases = new LinkedList<>();
    
    @XmlElement(name = "alter-analytic-view")
    private final List<AlterAnalyticViewStatementTestCase> alterAnalyticViewTestCases = new LinkedList<>();
    
    @XmlElement(name = "alter-attribute-dimension")
    private final List<AlterAttributeDimensionStatementTestCase> alterAttributeDimensionTestCases = new LinkedList<>();
    
    @XmlElement(name = "create-context")
    private final List<CreateContextStatementTestCase> createContextTestCases = new LinkedList<>();
    
    @XmlElement(name = "create-spfile")
    private final List<CreateSPFileStatementTestCase> createSPFileTestCases = new LinkedList<>();
    
    @XmlElement(name = "create-pfile")
    private final List<CreatePFileStatementTestCase> createPFileTestCases = new LinkedList<>();
    
    @XmlElement(name = "create-control-file")
    private final List<CreateControlFileStatementTestCase> createControlFileTestCases = new LinkedList<>();
    
    @XmlElement(name = "create-flashback-archive")
    private final List<CreateFlashbackArchiveStatementTestCase> createFlashbackArchiveTestCases = new LinkedList<>();
    
    @XmlElement(name = "alter-flashback-archive")
    private final List<AlterFlashbackArchiveStatementTestCase> alterFlashbackArchiveTestCases = new LinkedList<>();
    
    @XmlElement(name = "drop-flashback-archive")
    private final List<DropFlashbackArchiveStatementTestCase> dropFlashbackArchiveTestCases = new LinkedList<>();
    
    @XmlElement(name = "create-diskgroup")
    private final List<CreateDiskgroupStatementTestCase> createDiskgroupTestCases = new LinkedList<>();
    
    @XmlElement(name = "drop-diskgroup")
    private final List<DropDiskgroupStatementTestCase> dropDiskgroupTestCases = new LinkedList<>();
    
    @XmlElement(name = "create-rollback-segment")
    private final List<CreateRollbackSegmentStatementTestCase> createRollbackSegmentTestCases = new LinkedList<>();
    
    @XmlElement(name = "drop-rollback-segment")
    private final List<DropRollbackSegmentStatementTestCase> dropRollbackSegmentTestCases = new LinkedList<>();
    
    @XmlElement(name = "create-lockdown-profile")
    private final List<CreateLockdownProfileStatementTestCase> createLockdownProfileTestCases = new LinkedList<>();
    
    @XmlElement(name = "drop-lockdown-profile")
    private final List<DropLockdownProfileStatementTestCase> dropLockdownProfileTestCases = new LinkedList<>();
    
    @XmlElement(name = "create-inmemory-join-group")
    private final List<CreateInmemoryJoinGroupStatementTestCase> createInmemoryJoinGroupTestCases = new LinkedList<>();
    
    @XmlElement(name = "alter-inmemory-join-group")
    private final List<AlterInmemoryJoinGroupStatementTestCase> alterInmemoryJoinGroupTestCases = new LinkedList<>();
    
    @XmlElement(name = "drop-inmemory-join-group")
    private final List<DropInmemoryJoinGroupStatementTestCase> dropInmemoryJoinGroupTestCases = new LinkedList<>();
    
    @XmlElement(name = "create-restore-point")
    private final List<CreateRestorePointStatementTestCase> createRestorePointTestCases = new LinkedList<>();
    
    @XmlElement(name = "drop-restore-point")
    private final List<DropRestorePointStatementTestCase> dropRestorePointTestCases = new LinkedList<>();
    
    @XmlElement(name = "alter-library")
    private final List<AlterLibraryStatementTestCase> alterLibraryTestCases = new LinkedList<>();
    
    @XmlElement(name = "alter-materialized-zonemap")
    private final List<AlterMaterializedZonemapStatementTestCase> alterMaterializedZonemapTestCases = new LinkedList<>();
    
    @XmlElement(name = "cursor")
    private final List<CursorStatementTestCase> cursorTestCases = new LinkedList<>();
    
    @XmlElement(name = "close")
    private final List<CloseStatementTestCase> closeTestCases = new LinkedList<>();
    
    @XmlElement(name = "move")
    private final List<MoveStatementTestCase> moveTestCases = new LinkedList<>();
    
    @XmlElement(name = "fetch")
    private final List<FetchStatementTestCase> fetchTestCases = new LinkedList<>();
    
    @XmlElement(name = "checkpoint")
    private final List<CheckpointStatementTestCase> checkpointTestCases = new LinkedList<>();
    
    @XmlElement(name = "cluster")
    private final List<ClusterStatementTestCase> clusterStatementTestCases = new LinkedList<>();
    
    @XmlElement(name = "create-access-method")
    private final List<CreateAccessMethodStatementTestCase> createAccessMethodTestCases = new LinkedList<>();
    
<<<<<<< HEAD
    @XmlElement(name = "count-single-table-rule")
    private final List<CountSingleTableRuleStatementTestCase> countSingleTableRuleStatementTestCases = new LinkedList<>();
    
    @XmlElement(name = "count-sharding-rule")
    private final List<CountShardingRuleStatementTestCase> countShardingRuleStatementTestCases = new LinkedList<>();
    
    @XmlElement(name = "count-readwrite-splitting-rule")
    private final List<CountReadwriteSplittingRuleStatementTestCase> countReadwriteSplittingRuleStatementTestCases = new LinkedList<>();
    
    @XmlElement(name = "count-db-discovery-rule")
    private final List<CountDatabaseDiscoveryRuleStatementTestCase> countDatabaseDiscoveryRuleStatementTestCases = new LinkedList<>();
    
    @XmlElement(name = "count-encrypt-rule")
    private final List<CountEncryptRuleStatementTestCase> countEncryptRuleStatementTestCases = new LinkedList<>();
    
    @XmlElement(name = "count-shadow-rule")
    private final List<CountShadowRuleStatementTestCase> countShadowRuleStatementTestCases = new LinkedList<>();
=======
    @XmlElement(name = "create-collation")
    private final List<CreateCollationStatementTestCase> createCollationStatementTestCases = new LinkedList<>();
    
    @XmlElement(name = "prepare-transaction")
    private final List<PrepareTransactionTestCase> prepareTransactionTestCases = new LinkedList<>();
    
    @XmlElement(name = "reassign-owned")
    private final List<ReassignOwnedStatementTestCase> reassignOwnedStatementTestCases = new LinkedList<>();
>>>>>>> 590b043c
    
    /**
     * Get all SQL parser test cases.
     *
     * @return all SQL parser test cases
     */
    // CHECKSTYLE:OFF
    public Map<String, SQLParserTestCase> getAllSQLParserTestCases() {
        Map<String, SQLParserTestCase> result = new HashMap<>();
        putAll(selectTestCases, result);
        putAll(updateTestCases, result);
        putAll(deleteTestCases, result);
        putAll(insertTestCases, result);
        putAll(createTableTestCases, result);
        putAll(createEditionTestCases, result);
        putAll(alterTableTestCases, result);
        putAll(dropTableTestCases, result);
        putAll(dropTextSearchTestCases, result);
        putAll(truncateTestCases, result);
        putAll(dropEditionTestCases, result);
        putAll(dropOutlineTestCases, result);
        putAll(alterOutlineTestCases, result);
        putAll(createIndexTestCases, result);
        putAll(alterIndexTestCases, result);
        putAll(dropIndexTestCases, result);
        putAll(setConstraintsTestCases, result);
        putAll(setTransactionTestCases, result);
        putAll(beginTransactionTestCases, result);
        putAll(setAutoCommitTestCases, result);
        putAll(commitTestCases, result);
        putAll(rollbackTestCases, result);
        putAll(savepointTestCases, result);
        putAll(grantTestCases, result);
        putAll(revokeTestCases, result);
        putAll(createUserTestCases, result);
        putAll(alterUserTestCases, result);
        putAll(dropUserTestCases, result);
        putAll(renameUserTestCases, result);
        putAll(denyUserTestCases, result);
        putAll(createLoginTestCases, result);
        putAll(alterLoginTestCases, result);
        putAll(dropLoginTestCases, result);
        putAll(createRoleTestCases, result);
        putAll(alterRoleTestCases, result);
        putAll(dropRoleTestCases, result);
        putAll(setDefaultRoleTestCases, result);
        putAll(setRoleTestCases, result);
        putAll(setPasswordTestCases, result);
        putAll(useTestCases, result);
        putAll(describeTestCases, result);
        putAll(showDatabasesTestCases, result);
        putAll(showTablesTestCases, result);
        putAll(showFunctionStatusTestCases, result);
        putAll(showProcedureStatusTestCases, result);
        putAll(showRelaylogEventsTestCases, result);
        putAll(showSlaveHostsTestCases, result);
        putAll(showProcedureCodeTestCases, result);
        putAll(showColumnsTestCases, result);
        putAll(showCreateTableTestCases, result);
        putAll(showCreateTriggerTestCases, result);
        putAll(showCreateUserTestCases, result);
        putAll(showTableStatusTestCases, result);
        putAll(showIndexTestCases, result);
        putAll(showTestCases, result);
        putAll(setParameterTestCases, result);
        putAll(commonTestCases, result);
        putAll(alterFunctionTestCases, result);
        putAll(alterServerTestCases, result);
        putAll(alterSessionTestCases, result);
        putAll(alterSynonymTestCases, result);
        putAll(alterTypeTestCases, result);
        putAll(alterRuleTestCases, result);
        putAll(alterRoutineTestCases, result);
        putAll(alterDirectoryTestCases, result);
        putAll(alterSystemTestCases, result);
        putAll(alterProcedureTestCases, result);
        putAll(alterPublicationTestCases, result);
        putAll(alterPolicyTestCases, result);
        putAll(alterDatabaseTestCases, result);
        putAll(alterDimensionTestCases, result);
        putAll(createViewTestCases, result);
        putAll(createSynonymTestCases, result);
        putAll(createAggregateTestCases, result);
        putAll(createPublicationTestCases, result);
        putAll(dropSynonymTestCases, result);
        putAll(createDirectoryTestCases, result);
        putAll(createTriggerTestCases, result);
        putAll(createServerTestCases, result);
        putAll(createProcedureTestCases, result);
        putAll(createFunctionTestCases, result);
        putAll(createDatabaseTestCases, result);
        putAll(createDatabaseLinkTestCases, result);
        putAll(dropDatabaseLinkTestCases, result);
        putAll(alterDatabaseDictionaryTestCases, result);
        putAll(alterDatabaseLinkTestCases, result);
        putAll(alterViewTestCases, result);
        putAll(alterPackageTestCases, result);
        putAll(dropPackageTestCases, result);
        putAll(createDimensionTestCases, result);
        putAll(dropDimensionTestCases, result);
        putAll(dropDirectoryTestCases, result);
        putAll(dropViewTestCases, result);
        putAll(dropTriggerTestCases, result);
        putAll(alterTriggerTestCases, result);
        putAll(dropEventTriggerTestCases, result);
        putAll(showTriggerTestCases, result);
        putAll(dropServerTestCases, result);
        putAll(dropPolicyTestCases, result);
        putAll(dropProcedureTestCases, result);
        putAll(dropRoutineTestCases, result);
        putAll(dropRuleTestCases, result);
        putAll(dropStatisticsTestCases, result);
        putAll(dropPublicationTestCases, result);
        putAll(dropSubscriptionTestCases, result);
        putAll(dropFunctionTestCases, result);
        putAll(dropGroupTestCases, result);
        putAll(dropDatabaseTestCases, result);
        putAll(callProcedureTestCases, result);
        putAll(doTestCases, result);
        putAll(copyTestCases, result);
        putAll(xaTestCases, result);
        putAll(mergeTestCases, result);
        putAll(createSequenceTestCases, result);
        putAll(alterSequenceTestCases, result);
        putAll(dropSequenceTestCases, result);
        putAll(analyzeTestCases, result);
        putAll(associateStatisticsTestCases, result);
        putAll(disassociateStatisticsTestCases, result);
        putAll(auditTestCases, result);
        putAll(noAuditTestCases, result);
        putAll(commentTestCases, result);
        putAll(flashbackDatabaseTestCases, result);
        putAll(flashbackTableTestCases, result);
        putAll(purgeTestCases, result);
        putAll(renameTestCases, result);
        putAll(addResourceTestCases, result);
        putAll(alterResourceTestCases, result);
        putAll(alterDatabaseDiscoveryDefinitionRuleTestCases, result);
        putAll(alterDataBaseDiscoveryConstructionRuleTestCases, result);
        putAll(alterEncryptRuleTestCases, result);
        putAll(alterReadwriteSplittingRuleTestCases, result);
        putAll(alterShardingBindingTableRulesTestCases, result);
        putAll(alterShardingBroadcastTableRulesTestCases, result);
        putAll(alterShardingAutoTableRuleTestCases, result);
        putAll(createDatabaseDiscoveryDefinitionRuleTestCases, result);
        putAll(createDataBaseDiscoveryConstructionRuleTestCases, result);
        putAll(createDatabaseDiscoveryTypeTestCases, result);
        putAll(createDatabaseDiscoveryHeartbeatTestCases, result);
        putAll(alterDatabaseDiscoveryHeartbeatTestCases, result);
        putAll(alterDatabaseDiscoveryTypeTestCases, result);
        putAll(createEncryptRuleTestCases, result);
        putAll(createReadwriteSplittingRuleTestCases, result);
        putAll(createShardingBindingTableRulesTestCases, result);
        putAll(createShardingBroadcastTableRulesTestCases, result);
        putAll(createShardingAutoTableRuleTestCases, result);
        putAll(dropDataBaseDiscoveryRuleTestCases, result);
        putAll(dropDataBaseDiscoveryTypeTestCases, result);
        putAll(dropDataBaseDiscoveryHeartbeatTestCases, result);
        putAll(dropResourceTestCases, result);
        putAll(dropEncryptRuleTestCases, result);
        putAll(dropReadwriteSplittingRuleTestCases, result);
        putAll(dropShardingBindingTableRulesTestCases, result);
        putAll(dropShardingBroadcastTableRulesTestCases, result);
        putAll(dropShardingTableRuleTestCases, result);
        putAll(showDataBaseDiscoveryRulesTestCases, result);
        putAll(showEncryptRulesTestCases, result);
        putAll(showReadwriteSplittingRulesTestCases, result);
        putAll(showShardingBindingTableRulesTestCases, result);
        putAll(showShardingBroadcastTableRulesTestCases, result);
        putAll(showShardingAlgorithmsTestCases, result);
        putAll(showShardingAuditorsTestCases, result);
        putAll(showShardingTableRulesTestCases, result);
        putAll(showShardingTableRuleTestCases, result);
        putAll(showScalingListTestCases, result);
        putAll(checkScalingTestCases, result);
        putAll(showScalingStatusTestCases, result);
        putAll(showScalingCheckAlgorithmsTestCases, result);
        putAll(stopScalingSourceWritingTestCases, result);
        putAll(restoreScalingSourceWritingTestCases, result);
        putAll(applyScalingTestCases, result);
        putAll(resetScalingTestCases, result);
        putAll(dropScalingTestCases, result);
        putAll(stopScalingTestCases, result);
        putAll(startScalingTestCases, result);
        putAll(createShardingScalingRuleTestCases, result);
        putAll(dropShardingScalingRuleTestCases, result);
        putAll(enableShardingScalingRuleTestCases, result);
        putAll(disableShardingScalingRuleTestCases, result);
        putAll(showShardingScalingRulesTestCases, result);
        putAll(showVariableTestCases, result);
        putAll(setVariableTestCases, result);
        putAll(previewTestCases, result);
        putAll(parseStatementAsserts, result);
        putAll(setReadwriteSplittingHintTestCases, result);
        putAll(setShardingHintDatabaseValueTestCases, result);
        putAll(addShardingHintDatabaseValueTestCases, result);
        putAll(addShardingHintTableValueTestCases, result);
        putAll(showReadwriteSplittingHintStatusTestCases, result);
        putAll(showShardingHintStatusTestCases, result);
        putAll(clearReadwriteSplittingHintTestCases, result);
        putAll(clearShardingHintTestCases, result);
        putAll(clearHintTestCases, result);
        putAll(createShadowRuleTestCases, result);
        putAll(dropShadowRuleTestCases, result);
        putAll(alterShadowRuleTestCases, result);
        putAll(alterShadowAlgorithmTestCases, result);
        putAll(showShadowRulesTestCases, result);
        putAll(showShadowTableRulesTestCases, result);
        putAll(showShadowAlgorithmsTestCases, result);
        putAll(dropShadowAlgorithmTestCases, result);
        putAll(createServiceTestCases, result);
        putAll(alterServiceTestCases, result);
        putAll(dropServiceTestCases, result);
        putAll(createSchemaTestCases, result);
        putAll(alterSchemaTestCases, result);
        putAll(dropSchemaTestCases, result);
        putAll(installComponentTestCases, result);
        putAll(flushTestCases, result);
        putAll(installPluginTestCases, result);
        putAll(showInstanceTestCases, result);
        putAll(cloneTestCases, result);
        putAll(showReadwriteSplittingReadResourcesTestCases, result);
        putAll(uninstallComponentTestCases, result);
        putAll(alterResourceGroupTestCases, result);
        putAll(createResourceGroupTestCases, result);
        putAll(dropResourceGroupTestCases, result);
        putAll(binlogTestCases, result);
        putAll(uninstallPluginTestCases, result);
        putAll(showSingleTableTestCases, result);
        putAll(showSingleTableRulesTestCases, result);
        putAll(showShardingTableNodesTestCases, result);
        putAll(setResourceGroupTestCases, result);
        putAll(optimizeTableTestCases, result);
        putAll(repairTableTestCases, result);
        putAll(createShardingAlgorithmTestCases, result);
        putAll(createShardingKeyGeneratorTestCases, result);
        putAll(createShardingAuditorTestCases, result);
        putAll(createDefaultShardingStrategyTestCases, result);
        putAll(alterDefaultShardingStrategyTestCases, result);
        putAll(createShardingTableRuleTestCases, result);
        putAll(alterShardingTableRuleTestCases, result);
        putAll(resetTestCases, result);
        putAll(resetPersistTestCases, result);
        putAll(showReplicasTestCases, result);
        putAll(showReplicaStatusTestCases, result);
        putAll(showSlaveStatusTestCases, result);
        putAll(alterShardingAlgorithmTestCases, result);
        putAll(alterShardingKeyGeneratorTestCases, result);
        putAll(alterShardingAuditorTestCases, result);
        putAll(killTestCases, result);
        putAll(createDefaultShadowAlgorithmTestCases, result);
        putAll(cacheIndexTestCases, result);
        putAll(loadIndexInfoTestCases, result);
        putAll(createShadowAlgorithmTestCases, result);
        putAll(createDefaultSingleTableRuleTestCases, result);
        putAll(alterDefaultSingleTableRuleTestCases, result);
        putAll(dropDefaultSingleTableRuleTestCases, result);
        putAll(shutdownTestCases, result);
        putAll(showOpenTablesTestCases, result);
        putAll(showStatusTestCases, result);
        putAll(checkTableTestCases, result);
        putAll(checksumTableTestCases, result);
        putAll(refreshTableMetadataTestCases, result);
        putAll(showEventsTestCases, result);
        putAll(showCharacterSetTestCases, result);
        putAll(showCollationTestCases, result);
        putAll(showVariablesTestCases, result);
        putAll(showShardingKeyGeneratorsTestCases, result);
        putAll(showDefaultShardingStrategyTestCases, result);
        putAll(dropShardingKeyGeneratorTestCases, result);
        putAll(dropDefaultShardingStrategyTestCases, result);
        putAll(delimiterTestCases, result);
        putAll(dropDomainTestCases, result);
        putAll(showSQLParserRuleTestCases, result);
        putAll(createDomainTestCases, result);
        putAll(createRuleTestCases, result);
        putAll(showAuthorityRuleTestCases, result);
        putAll(showTransactionRuleTestCases, result);
        putAll(showTrafficRulesTestCases, result);
        putAll(createTrafficRulesTestCases, result);
        putAll(alterTrafficRulesTestCases, result);
        putAll(alterSQLParserRuleTestCases, result);
        putAll(createTypeTestCases, result);
        putAll(createConversionTestCases, result);
        putAll(createCastTestCases, result);
        putAll(dropConversionTestCases, result);
        putAll(alterDomainTestCases, result);
        putAll(alterAggregateTestCases, result);
        putAll(alterConversionTestCases, result);
        putAll(alterCollationTestCases, result);
        putAll(alterDefaultPrivilegesTestCases, result);
        putAll(alterForeignDataWrapperTestCases, result);
        putAll(alterForeignTableTestCases, result);
        putAll(dropForeignTableTestCases, result);
        putAll(alterGroupTestCases, result);
        putAll(alterMaterializedViewTestCases, result);
        putAll(alterJavaTestCases, result);
        putAll(alterOperatorTestCases, result);
        putAll(createTextSearchTestCases, result);
        putAll(alterTextSearchTestCases, result);
        putAll(createLanguageTestCases, result);
        putAll(alterLanguageTestCases, result);
        putAll(dropLanguageTestCases, result);
        putAll(showTableMetadataTestCases, result);
        putAll(dropTrafficRuleTestCases, result);
        putAll(labelTestCases, result);
        putAll(unlabelTestCases, result);
        putAll(alterInstanceTestCases, result);
        putAll(prepareDistSQLTestCases, result);
        putAll(applyDistSQLTestCases, result);
        putAll(discardDistSQLTestCases, result);
        putAll(helpTestCases, result);
        putAll(showUnusedShardingAlgorithmsTestCases, result);
        putAll(showUnusedShardingKeyGeneratorsTestCases, result);
        putAll(renameTableTestCases, result);
        putAll(showBinlogEventsTestCases, result);
        putAll(createExtensionTestCases, result);
        putAll(countDatabaseRulesTestCases, result);
        putAll(alterExtensionTestCases, result);
        putAll(dropExtensionTestCases, result);
        putAll(declareTestCases, result);
        putAll(discardTestCases, result);
        putAll(lockTestCases, result);
        putAll(unlockTestCases, result);
        putAll(exportDatabaseConfigurationTestCases, result);
        putAll(showRulesUsedResourceTestCases, result);
        putAll(preparedTestCases, result);
        putAll(showShardingTableRulesUsedAlgorithmTestCases, result);
        putAll(showShardingTableRulesUsedKeyGeneratorTestCases, result);
        putAll(setUserTestCases, result);
        putAll(dropShardingAlgorithmTestCases, result);
        putAll(createTablespaceTestCases, result);
        putAll(importDatabaseConfigurationTestCases, result);
        putAll(dropOwnedTestCases, result);
        putAll(dropOperatorTestCases, result);
        putAll(dropMaterializedViewTestCases, result);
        putAll(dropCastTestCases, result);
        putAll(dropAggregateTestCases, result);
        putAll(dropCollationTestCases, result);
        putAll(dropForeignDataWrapperTestCases, result);
        putAll(dropTypeTestCases, result);
        putAll(dropOperatorClassTestCases, result);
        putAll(dropOperatorFamilyTestCases, result);
        putAll(dropAccessMethodTestCases, result);
        putAll(revertTestCases, result);
        putAll(alterAnalyticViewTestCases, result);
        putAll(alterAttributeDimensionTestCases, result);
        putAll(createContextTestCases, result);
        putAll(createSPFileTestCases, result);
        putAll(createPFileTestCases, result);
        putAll(createControlFileTestCases, result);
        putAll(createFlashbackArchiveTestCases, result);
        putAll(alterFlashbackArchiveTestCases, result);
        putAll(dropFlashbackArchiveTestCases, result);
        putAll(createDiskgroupTestCases, result);
        putAll(dropDiskgroupTestCases, result);
        putAll(createRollbackSegmentTestCases, result);
        putAll(dropRollbackSegmentTestCases, result);
        putAll(listenTestCases, result);
        putAll(notifyTestCases, result);
        putAll(refreshMatViewStmtStatementTestCases, result);
        putAll(reindexStatementTestCases, result);
        putAll(unlistenTestCases, result);
        putAll(securityLabelStmtStatementTestCases, result);
        putAll(createLockdownProfileTestCases, result);
        putAll(dropLockdownProfileTestCases, result);
        putAll(createInmemoryJoinGroupTestCases, result);
        putAll(alterInmemoryJoinGroupTestCases, result);
        putAll(dropInmemoryJoinGroupTestCases, result);
        putAll(createRestorePointTestCases, result);
        putAll(dropRestorePointTestCases, result);
        putAll(alterLibraryTestCases, result);
        putAll(alterMaterializedZonemapTestCases, result);
        putAll(cursorTestCases, result);
        putAll(closeTestCases, result);
        putAll(moveTestCases, result);
        putAll(fetchTestCases, result);
        putAll(checkpointTestCases, result);
        putAll(clusterStatementTestCases, result);
        putAll(createAccessMethodTestCases, result);
<<<<<<< HEAD
        putAll(countSingleTableRuleStatementTestCases, result);
        putAll(countShardingRuleStatementTestCases, result);
        putAll(countReadwriteSplittingRuleStatementTestCases, result);
        putAll(countDatabaseDiscoveryRuleStatementTestCases, result);
        putAll(countEncryptRuleStatementTestCases, result);
        putAll(countShadowRuleStatementTestCases, result);
=======
        putAll(createCollationStatementTestCases, result);
        putAll(prepareTransactionTestCases, result);
        putAll(reassignOwnedStatementTestCases, result);
>>>>>>> 590b043c
        return result;
    }
    // CHECKSTYLE:ON
    
    private void putAll(final List<? extends SQLParserTestCase> sqlParserTestCases, final Map<String, SQLParserTestCase> target) {
        Map<String, SQLParserTestCase> sqlParserTestCaseMap = getSQLParserTestCases(sqlParserTestCases);
        Collection<String> sqlParserTestCaseIds = new HashSet<>(sqlParserTestCaseMap.keySet());
        sqlParserTestCaseIds.retainAll(target.keySet());
        Preconditions.checkState(sqlParserTestCaseIds.isEmpty(), "Find duplicated SQL Case IDs: %s", sqlParserTestCaseIds);
        target.putAll(sqlParserTestCaseMap);
    }
    
    private Map<String, SQLParserTestCase> getSQLParserTestCases(final List<? extends SQLParserTestCase> sqlParserTestCases) {
        Map<String, SQLParserTestCase> result = new HashMap<>(sqlParserTestCases.size(), 1);
        for (SQLParserTestCase each : sqlParserTestCases) {
            Preconditions.checkState(!result.containsKey(each.getSqlCaseId()), "Find duplicated SQL Case ID: %s", each.getSqlCaseId());
            result.put(each.getSqlCaseId(), each);
        }
        return result;
    }
}<|MERGE_RESOLUTION|>--- conflicted
+++ resolved
@@ -110,11 +110,8 @@
 import org.apache.shardingsphere.test.sql.parser.parameterized.jaxb.cases.domain.statement.ddl.AlterFunctionStatementTestCase;
 import org.apache.shardingsphere.test.sql.parser.parameterized.jaxb.cases.domain.statement.ddl.AlterGroupStatementTestCase;
 import org.apache.shardingsphere.test.sql.parser.parameterized.jaxb.cases.domain.statement.ddl.AlterIndexStatementTestCase;
-<<<<<<< HEAD
 import org.apache.shardingsphere.test.sql.parser.parameterized.jaxb.cases.domain.statement.ddl.AlterInmemoryJoinGroupStatementTestCase;
-=======
 import org.apache.shardingsphere.test.sql.parser.parameterized.jaxb.cases.domain.statement.ddl.AlterJavaStatementTestCase;
->>>>>>> 590b043c
 import org.apache.shardingsphere.test.sql.parser.parameterized.jaxb.cases.domain.statement.ddl.AlterLanguageStatementTestCase;
 import org.apache.shardingsphere.test.sql.parser.parameterized.jaxb.cases.domain.statement.ddl.AlterLibraryStatementTestCase;
 import org.apache.shardingsphere.test.sql.parser.parameterized.jaxb.cases.domain.statement.ddl.AlterMaterializedViewStatementTestCase;
@@ -1532,7 +1529,6 @@
     @XmlElement(name = "create-access-method")
     private final List<CreateAccessMethodStatementTestCase> createAccessMethodTestCases = new LinkedList<>();
     
-<<<<<<< HEAD
     @XmlElement(name = "count-single-table-rule")
     private final List<CountSingleTableRuleStatementTestCase> countSingleTableRuleStatementTestCases = new LinkedList<>();
     
@@ -1550,7 +1546,7 @@
     
     @XmlElement(name = "count-shadow-rule")
     private final List<CountShadowRuleStatementTestCase> countShadowRuleStatementTestCases = new LinkedList<>();
-=======
+    
     @XmlElement(name = "create-collation")
     private final List<CreateCollationStatementTestCase> createCollationStatementTestCases = new LinkedList<>();
     
@@ -1559,7 +1555,7 @@
     
     @XmlElement(name = "reassign-owned")
     private final List<ReassignOwnedStatementTestCase> reassignOwnedStatementTestCases = new LinkedList<>();
->>>>>>> 590b043c
+    
     
     /**
      * Get all SQL parser test cases.
@@ -1940,18 +1936,15 @@
         putAll(checkpointTestCases, result);
         putAll(clusterStatementTestCases, result);
         putAll(createAccessMethodTestCases, result);
-<<<<<<< HEAD
         putAll(countSingleTableRuleStatementTestCases, result);
         putAll(countShardingRuleStatementTestCases, result);
         putAll(countReadwriteSplittingRuleStatementTestCases, result);
         putAll(countDatabaseDiscoveryRuleStatementTestCases, result);
         putAll(countEncryptRuleStatementTestCases, result);
         putAll(countShadowRuleStatementTestCases, result);
-=======
         putAll(createCollationStatementTestCases, result);
         putAll(prepareTransactionTestCases, result);
         putAll(reassignOwnedStatementTestCases, result);
->>>>>>> 590b043c
         return result;
     }
     // CHECKSTYLE:ON
