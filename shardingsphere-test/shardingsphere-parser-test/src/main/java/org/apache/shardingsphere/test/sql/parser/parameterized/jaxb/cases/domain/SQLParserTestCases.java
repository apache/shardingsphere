/*
 * Licensed to the Apache Software Foundation (ASF) under one or more
 * contributor license agreements.  See the NOTICE file distributed with
 * this work for additional information regarding copyright ownership.
 * The ASF licenses this file to You under the Apache License, Version 2.0
 * (the "License"); you may not use this file except in compliance with
 * the License.  You may obtain a copy of the License at
 *
 *     http://www.apache.org/licenses/LICENSE-2.0
 *
 * Unless required by applicable law or agreed to in writing, software
 * distributed under the License is distributed on an "AS IS" BASIS,
 * WITHOUT WARRANTIES OR CONDITIONS OF ANY KIND, either express or implied.
 * See the License for the specific language governing permissions and
 * limitations under the License.
 */

package org.apache.shardingsphere.test.sql.parser.parameterized.jaxb.cases.domain;

import com.google.common.base.Preconditions;
import lombok.Getter;
import org.apache.shardingsphere.test.sql.parser.parameterized.jaxb.cases.domain.statement.CommonStatementTestCase;
import org.apache.shardingsphere.test.sql.parser.parameterized.jaxb.cases.domain.statement.SQLParserTestCase;
import org.apache.shardingsphere.test.sql.parser.parameterized.jaxb.cases.domain.statement.dal.BinlogStatementTestCase;
import org.apache.shardingsphere.test.sql.parser.parameterized.jaxb.cases.domain.statement.dal.CacheIndexStatementTestCase;
import org.apache.shardingsphere.test.sql.parser.parameterized.jaxb.cases.domain.statement.dal.CloneStatementTestCase;
import org.apache.shardingsphere.test.sql.parser.parameterized.jaxb.cases.domain.statement.dal.CreateResourceGroupStatementTestCase;
import org.apache.shardingsphere.test.sql.parser.parameterized.jaxb.cases.domain.statement.dal.ExplainStatementTestCase;
import org.apache.shardingsphere.test.sql.parser.parameterized.jaxb.cases.domain.statement.dal.FlushStatementTestCase;
import org.apache.shardingsphere.test.sql.parser.parameterized.jaxb.cases.domain.statement.dal.InstallComponentStatementTestCase;
import org.apache.shardingsphere.test.sql.parser.parameterized.jaxb.cases.domain.statement.dal.InstallPluginStatementTestCase;
import org.apache.shardingsphere.test.sql.parser.parameterized.jaxb.cases.domain.statement.dal.ResetPersistStatementTestCase;
import org.apache.shardingsphere.test.sql.parser.parameterized.jaxb.cases.domain.statement.dal.ResetStatementTestCase;
import org.apache.shardingsphere.test.sql.parser.parameterized.jaxb.cases.domain.statement.dal.KillStatementTestCase;
import org.apache.shardingsphere.test.sql.parser.parameterized.jaxb.cases.domain.statement.dal.OptimizeTableStatementTestCase;
import org.apache.shardingsphere.test.sql.parser.parameterized.jaxb.cases.domain.statement.dal.RepairTableStatementTestCase;
import org.apache.shardingsphere.test.sql.parser.parameterized.jaxb.cases.domain.statement.dal.SetParameterStatementTestCase;
import org.apache.shardingsphere.test.sql.parser.parameterized.jaxb.cases.domain.statement.dal.SetResourceGroupStatementTestCase;
import org.apache.shardingsphere.test.sql.parser.parameterized.jaxb.cases.domain.statement.dal.ShowColumnsStatementTestCase;
import org.apache.shardingsphere.test.sql.parser.parameterized.jaxb.cases.domain.statement.dal.ShowCreateTableStatementTestCase;
import org.apache.shardingsphere.test.sql.parser.parameterized.jaxb.cases.domain.statement.dal.ShowCreateTriggerStatementTestCase;
import org.apache.shardingsphere.test.sql.parser.parameterized.jaxb.cases.domain.statement.dal.ShowCreateUserStatementTestCase;
import org.apache.shardingsphere.test.sql.parser.parameterized.jaxb.cases.domain.statement.dal.ShowDatabasesStatementTestCase;
import org.apache.shardingsphere.test.sql.parser.parameterized.jaxb.cases.domain.statement.dal.ShowFunctionStatusStatementTestCase;
import org.apache.shardingsphere.test.sql.parser.parameterized.jaxb.cases.domain.statement.dal.ShowIndexStatementTestCase;
import org.apache.shardingsphere.test.sql.parser.parameterized.jaxb.cases.domain.statement.dal.ShowProcedureCodeStatementTestCase;
import org.apache.shardingsphere.test.sql.parser.parameterized.jaxb.cases.domain.statement.dal.ShowProcedureStatusStatementTestCase;
import org.apache.shardingsphere.test.sql.parser.parameterized.jaxb.cases.domain.statement.dal.ShowReplicasStatementTestCase;
import org.apache.shardingsphere.test.sql.parser.parameterized.jaxb.cases.domain.statement.dal.ShowStatementTestCase;
import org.apache.shardingsphere.test.sql.parser.parameterized.jaxb.cases.domain.statement.dal.ShowTableStatusStatementTestCase;
import org.apache.shardingsphere.test.sql.parser.parameterized.jaxb.cases.domain.statement.dal.ShowTablesStatementTestCase;
import org.apache.shardingsphere.test.sql.parser.parameterized.jaxb.cases.domain.statement.dal.UninstallComponentStatementTestCase;
import org.apache.shardingsphere.test.sql.parser.parameterized.jaxb.cases.domain.statement.dal.UninstallPluginStatementTestCase;
import org.apache.shardingsphere.test.sql.parser.parameterized.jaxb.cases.domain.statement.dal.UseStatementTestCase;
import org.apache.shardingsphere.test.sql.parser.parameterized.jaxb.cases.domain.statement.dcl.AlterLoginStatementTestCase;
import org.apache.shardingsphere.test.sql.parser.parameterized.jaxb.cases.domain.statement.dcl.AlterRoleStatementTestCase;
import org.apache.shardingsphere.test.sql.parser.parameterized.jaxb.cases.domain.statement.dcl.AlterUserStatementTestCase;
import org.apache.shardingsphere.test.sql.parser.parameterized.jaxb.cases.domain.statement.dcl.CreateLoginStatementTestCase;
import org.apache.shardingsphere.test.sql.parser.parameterized.jaxb.cases.domain.statement.dcl.CreateRoleStatementTestCase;
import org.apache.shardingsphere.test.sql.parser.parameterized.jaxb.cases.domain.statement.dcl.CreateUserStatementTestCase;
import org.apache.shardingsphere.test.sql.parser.parameterized.jaxb.cases.domain.statement.dcl.DenyUserStatementTestCase;
import org.apache.shardingsphere.test.sql.parser.parameterized.jaxb.cases.domain.statement.dcl.DropLoginStatementTestCase;
import org.apache.shardingsphere.test.sql.parser.parameterized.jaxb.cases.domain.statement.dcl.DropRoleStatementTestCase;
import org.apache.shardingsphere.test.sql.parser.parameterized.jaxb.cases.domain.statement.dcl.DropUserStatementTestCase;
import org.apache.shardingsphere.test.sql.parser.parameterized.jaxb.cases.domain.statement.dcl.GrantStatementTestCase;
import org.apache.shardingsphere.test.sql.parser.parameterized.jaxb.cases.domain.statement.dcl.RenameUserStatementTestCase;
import org.apache.shardingsphere.test.sql.parser.parameterized.jaxb.cases.domain.statement.dcl.RevokeStatementTestCase;
import org.apache.shardingsphere.test.sql.parser.parameterized.jaxb.cases.domain.statement.dcl.SetDefaultRoleStatementTestCase;
import org.apache.shardingsphere.test.sql.parser.parameterized.jaxb.cases.domain.statement.dcl.SetPasswordStatementTestCase;
import org.apache.shardingsphere.test.sql.parser.parameterized.jaxb.cases.domain.statement.dcl.SetRoleStatementTestCase;
import org.apache.shardingsphere.test.sql.parser.parameterized.jaxb.cases.domain.statement.ddl.AlterDatabaseStatementTestCase;
import org.apache.shardingsphere.test.sql.parser.parameterized.jaxb.cases.domain.statement.ddl.AlterFunctionStatementTestCase;
import org.apache.shardingsphere.test.sql.parser.parameterized.jaxb.cases.domain.statement.ddl.AlterIndexStatementTestCase;
import org.apache.shardingsphere.test.sql.parser.parameterized.jaxb.cases.domain.statement.ddl.AlterProcedureStatementTestCase;
import org.apache.shardingsphere.test.sql.parser.parameterized.jaxb.cases.domain.statement.ddl.AlterSchemaStatementTestCase;
import org.apache.shardingsphere.test.sql.parser.parameterized.jaxb.cases.domain.statement.ddl.AlterSequenceStatementTestCase;
import org.apache.shardingsphere.test.sql.parser.parameterized.jaxb.cases.domain.statement.ddl.AlterServerStatementTestCase;
import org.apache.shardingsphere.test.sql.parser.parameterized.jaxb.cases.domain.statement.ddl.AlterServiceStatementTestCase;
import org.apache.shardingsphere.test.sql.parser.parameterized.jaxb.cases.domain.statement.ddl.AlterSessionStatementTestCase;
import org.apache.shardingsphere.test.sql.parser.parameterized.jaxb.cases.domain.statement.ddl.AlterSynonymStatementTestCase;
import org.apache.shardingsphere.test.sql.parser.parameterized.jaxb.cases.domain.statement.ddl.AlterSystemStatementTestCase;
import org.apache.shardingsphere.test.sql.parser.parameterized.jaxb.cases.domain.statement.ddl.AlterTableStatementTestCase;
import org.apache.shardingsphere.test.sql.parser.parameterized.jaxb.cases.domain.statement.ddl.AnalyzeStatementTestCase;
import org.apache.shardingsphere.test.sql.parser.parameterized.jaxb.cases.domain.statement.ddl.AssociateStatisticsStatementTestCase;
import org.apache.shardingsphere.test.sql.parser.parameterized.jaxb.cases.domain.statement.ddl.AuditStatementTestCase;
import org.apache.shardingsphere.test.sql.parser.parameterized.jaxb.cases.domain.statement.ddl.CommentStatementTestCase;
import org.apache.shardingsphere.test.sql.parser.parameterized.jaxb.cases.domain.statement.ddl.CreateDatabaseStatementTestCase;
import org.apache.shardingsphere.test.sql.parser.parameterized.jaxb.cases.domain.statement.ddl.CreateFunctionStatementTestCase;
import org.apache.shardingsphere.test.sql.parser.parameterized.jaxb.cases.domain.statement.ddl.CreateIndexStatementTestCase;
import org.apache.shardingsphere.test.sql.parser.parameterized.jaxb.cases.domain.statement.ddl.CreateProcedureStatementTestCase;
import org.apache.shardingsphere.test.sql.parser.parameterized.jaxb.cases.domain.statement.ddl.CreateSchemaStatementTestCase;
import org.apache.shardingsphere.test.sql.parser.parameterized.jaxb.cases.domain.statement.ddl.CreateSequenceStatementTestCase;
import org.apache.shardingsphere.test.sql.parser.parameterized.jaxb.cases.domain.statement.ddl.CreateServerStatementTestCase;
import org.apache.shardingsphere.test.sql.parser.parameterized.jaxb.cases.domain.statement.ddl.CreateServiceStatementTestCase;
import org.apache.shardingsphere.test.sql.parser.parameterized.jaxb.cases.domain.statement.ddl.CreateTableStatementTestCase;
import org.apache.shardingsphere.test.sql.parser.parameterized.jaxb.cases.domain.statement.ddl.CreateTriggerStatementTestCase;
import org.apache.shardingsphere.test.sql.parser.parameterized.jaxb.cases.domain.statement.ddl.CreateViewStatementTestCase;
import org.apache.shardingsphere.test.sql.parser.parameterized.jaxb.cases.domain.statement.ddl.DisassociateStatisticsStatementTestCase;
import org.apache.shardingsphere.test.sql.parser.parameterized.jaxb.cases.domain.statement.ddl.DropDatabaseStatementTestCase;
import org.apache.shardingsphere.test.sql.parser.parameterized.jaxb.cases.domain.statement.ddl.DropFunctionStatementTestCase;
import org.apache.shardingsphere.test.sql.parser.parameterized.jaxb.cases.domain.statement.ddl.DropIndexStatementTestCase;
import org.apache.shardingsphere.test.sql.parser.parameterized.jaxb.cases.domain.statement.ddl.DropProcedureStatementTestCase;
import org.apache.shardingsphere.test.sql.parser.parameterized.jaxb.cases.domain.statement.ddl.DropSchemaStatementTestCase;
import org.apache.shardingsphere.test.sql.parser.parameterized.jaxb.cases.domain.statement.ddl.DropSequenceStatementTestCase;
import org.apache.shardingsphere.test.sql.parser.parameterized.jaxb.cases.domain.statement.ddl.DropServerStatementTestCase;
import org.apache.shardingsphere.test.sql.parser.parameterized.jaxb.cases.domain.statement.ddl.DropServiceStatementTestCase;
import org.apache.shardingsphere.test.sql.parser.parameterized.jaxb.cases.domain.statement.ddl.DropTableStatementTestCase;
import org.apache.shardingsphere.test.sql.parser.parameterized.jaxb.cases.domain.statement.ddl.DropTriggerStatementTestCase;
import org.apache.shardingsphere.test.sql.parser.parameterized.jaxb.cases.domain.statement.ddl.DropViewStatementTestCase;
import org.apache.shardingsphere.test.sql.parser.parameterized.jaxb.cases.domain.statement.ddl.FlashbackDatabaseStatementTestCase;
import org.apache.shardingsphere.test.sql.parser.parameterized.jaxb.cases.domain.statement.ddl.FlashbackTableStatementTestCase;
import org.apache.shardingsphere.test.sql.parser.parameterized.jaxb.cases.domain.statement.ddl.NoAuditStatementTestCase;
import org.apache.shardingsphere.test.sql.parser.parameterized.jaxb.cases.domain.statement.ddl.PurgeStatementTestCase;
import org.apache.shardingsphere.test.sql.parser.parameterized.jaxb.cases.domain.statement.ddl.RenameStatementTestCase;
import org.apache.shardingsphere.test.sql.parser.parameterized.jaxb.cases.domain.statement.ddl.TruncateStatementTestCase;
import org.apache.shardingsphere.test.sql.parser.parameterized.jaxb.cases.domain.statement.distsql.ral.AddShardingHintDatabaseValueStatementTestCase;
import org.apache.shardingsphere.test.sql.parser.parameterized.jaxb.cases.domain.statement.distsql.ral.AddShardingHintTableValueStatementTestCase;
import org.apache.shardingsphere.test.sql.parser.parameterized.jaxb.cases.domain.statement.distsql.ral.ClearHintStatementTestCase;
import org.apache.shardingsphere.test.sql.parser.parameterized.jaxb.cases.domain.statement.distsql.ral.ClearReadwriteSplittingHintStatementTestCase;
import org.apache.shardingsphere.test.sql.parser.parameterized.jaxb.cases.domain.statement.distsql.ral.ClearShardingHintStatementTestCase;
import org.apache.shardingsphere.test.sql.parser.parameterized.jaxb.cases.domain.statement.distsql.ral.PreviewStatementTestCase;
import org.apache.shardingsphere.test.sql.parser.parameterized.jaxb.cases.domain.statement.distsql.ral.SetReadwriteSplittingHintStatementTestCase;
import org.apache.shardingsphere.test.sql.parser.parameterized.jaxb.cases.domain.statement.distsql.ral.SetShardingHintDatabaseValueStatementTestCase;
import org.apache.shardingsphere.test.sql.parser.parameterized.jaxb.cases.domain.statement.distsql.ral.SetVariableStatementTestCase;
import org.apache.shardingsphere.test.sql.parser.parameterized.jaxb.cases.domain.statement.distsql.ral.ShowAllVariablesStatementTestCase;
import org.apache.shardingsphere.test.sql.parser.parameterized.jaxb.cases.domain.statement.distsql.ral.ShowInstanceStatementTestCase;
import org.apache.shardingsphere.test.sql.parser.parameterized.jaxb.cases.domain.statement.distsql.ral.ShowReadwriteSplittingHintStatusStatementTestCase;
import org.apache.shardingsphere.test.sql.parser.parameterized.jaxb.cases.domain.statement.distsql.ral.ShowReadwriteSplittingReadResourcesStatementTestCase;
import org.apache.shardingsphere.test.sql.parser.parameterized.jaxb.cases.domain.statement.distsql.ral.ShowScalingListStatementTestCase;
import org.apache.shardingsphere.test.sql.parser.parameterized.jaxb.cases.domain.statement.distsql.ral.ShowShardingHintStatusStatementTestCase;
import org.apache.shardingsphere.test.sql.parser.parameterized.jaxb.cases.domain.statement.distsql.ral.ShowVariableStatementTestCase;
import org.apache.shardingsphere.test.sql.parser.parameterized.jaxb.cases.domain.statement.distsql.ral.scaling.CheckScalingStatementTestCase;
import org.apache.shardingsphere.test.sql.parser.parameterized.jaxb.cases.domain.statement.distsql.ral.scaling.CheckoutScalingStatementTestCase;
import org.apache.shardingsphere.test.sql.parser.parameterized.jaxb.cases.domain.statement.distsql.ral.scaling.ShowScalingCheckAlgorithmsStatementTestCase;
import org.apache.shardingsphere.test.sql.parser.parameterized.jaxb.cases.domain.statement.distsql.ral.scaling.StopScalingSourceWritingStatementTestCase;
import org.apache.shardingsphere.test.sql.parser.parameterized.jaxb.cases.domain.statement.distsql.rdl.alter.AlterDataBaseDiscoveryRuleStatementTestCase;
import org.apache.shardingsphere.test.sql.parser.parameterized.jaxb.cases.domain.statement.distsql.rdl.alter.AlterEncryptRuleStatementTestCase;
import org.apache.shardingsphere.test.sql.parser.parameterized.jaxb.cases.domain.statement.distsql.rdl.alter.AlterReadwriteSplittingRuleStatementTestCase;
import org.apache.shardingsphere.test.sql.parser.parameterized.jaxb.cases.domain.statement.distsql.rdl.alter.AlterResourceStatementTestCase;
import org.apache.shardingsphere.test.sql.parser.parameterized.jaxb.cases.domain.statement.distsql.rdl.alter.AlterShadowAlgorithmStatementTestCase;
import org.apache.shardingsphere.test.sql.parser.parameterized.jaxb.cases.domain.statement.distsql.rdl.alter.AlterShadowRuleStatementTestCase;
import org.apache.shardingsphere.test.sql.parser.parameterized.jaxb.cases.domain.statement.distsql.rdl.alter.AlterShardingAutoTableRuleStatementTestCase;
import org.apache.shardingsphere.test.sql.parser.parameterized.jaxb.cases.domain.statement.distsql.rdl.alter.AlterShardingBindingTableRulesStatementTestCase;
import org.apache.shardingsphere.test.sql.parser.parameterized.jaxb.cases.domain.statement.distsql.rdl.alter.AlterShardingBroadcastTableRulesStatementTestCase;
import org.apache.shardingsphere.test.sql.parser.parameterized.jaxb.cases.domain.statement.distsql.rdl.alter.AlterShardingTableRuleStatementTestCase;
import org.apache.shardingsphere.test.sql.parser.parameterized.jaxb.cases.domain.statement.distsql.rdl.create.AddResourceStatementTestCase;
import org.apache.shardingsphere.test.sql.parser.parameterized.jaxb.cases.domain.statement.distsql.rdl.create.AlterShardingAlgorithmStatementTestCase;
import org.apache.shardingsphere.test.sql.parser.parameterized.jaxb.cases.domain.statement.distsql.rdl.create.CreateDataBaseDiscoveryRuleStatementTestCase;
import org.apache.shardingsphere.test.sql.parser.parameterized.jaxb.cases.domain.statement.distsql.rdl.create.CreateDefaultShardingStrategyStatementTestCase;
import org.apache.shardingsphere.test.sql.parser.parameterized.jaxb.cases.domain.statement.distsql.rdl.create.CreateEncryptRuleStatementTestCase;
import org.apache.shardingsphere.test.sql.parser.parameterized.jaxb.cases.domain.statement.distsql.rdl.create.CreateReadwriteSplittingRuleStatementTestCase;
import org.apache.shardingsphere.test.sql.parser.parameterized.jaxb.cases.domain.statement.distsql.rdl.create.CreateShadowRuleStatementTestCase;
import org.apache.shardingsphere.test.sql.parser.parameterized.jaxb.cases.domain.statement.distsql.rdl.create.CreateShardingAlgorithmStatementTestCase;
import org.apache.shardingsphere.test.sql.parser.parameterized.jaxb.cases.domain.statement.distsql.rdl.create.CreateShardingAutoTableRuleStatementTestCase;
import org.apache.shardingsphere.test.sql.parser.parameterized.jaxb.cases.domain.statement.distsql.rdl.create.CreateShardingBindingTableRulesStatementTestCase;
import org.apache.shardingsphere.test.sql.parser.parameterized.jaxb.cases.domain.statement.distsql.rdl.create.CreateShardingBroadcastTableRulesStatementTestCase;
import org.apache.shardingsphere.test.sql.parser.parameterized.jaxb.cases.domain.statement.distsql.rdl.create.CreateShardingTableRuleStatementTestCase;
import org.apache.shardingsphere.test.sql.parser.parameterized.jaxb.cases.domain.statement.distsql.rdl.drop.DropDataBaseDiscoveryRuleStatementTestCase;
import org.apache.shardingsphere.test.sql.parser.parameterized.jaxb.cases.domain.statement.distsql.rdl.drop.DropEncryptRuleStatementTestCase;
import org.apache.shardingsphere.test.sql.parser.parameterized.jaxb.cases.domain.statement.distsql.rdl.drop.DropReadwriteSplittingRuleStatementTestCase;
import org.apache.shardingsphere.test.sql.parser.parameterized.jaxb.cases.domain.statement.distsql.rdl.drop.DropResourceStatementTestCase;
import org.apache.shardingsphere.test.sql.parser.parameterized.jaxb.cases.domain.statement.distsql.rdl.drop.DropShadowAlgorithmStatementTestCase;
import org.apache.shardingsphere.test.sql.parser.parameterized.jaxb.cases.domain.statement.distsql.rdl.drop.DropShadowRuleStatementTestCase;
import org.apache.shardingsphere.test.sql.parser.parameterized.jaxb.cases.domain.statement.distsql.rdl.drop.DropShardingBindingTableRulesStatementTestCase;
import org.apache.shardingsphere.test.sql.parser.parameterized.jaxb.cases.domain.statement.distsql.rdl.drop.DropShardingBroadcastTableRulesStatementTestCase;
import org.apache.shardingsphere.test.sql.parser.parameterized.jaxb.cases.domain.statement.distsql.rdl.drop.DropShardingTableRuleStatementTestCase;
import org.apache.shardingsphere.test.sql.parser.parameterized.jaxb.cases.domain.statement.distsql.rql.ShowDataBaseDiscoveryRulesStatementTestCase;
import org.apache.shardingsphere.test.sql.parser.parameterized.jaxb.cases.domain.statement.distsql.rql.ShowEncryptRulesStatementTestCase;
import org.apache.shardingsphere.test.sql.parser.parameterized.jaxb.cases.domain.statement.distsql.rql.ShowReadwriteSplittingRulesStatementTestCase;
import org.apache.shardingsphere.test.sql.parser.parameterized.jaxb.cases.domain.statement.distsql.rql.ShowShadowAlgorithmsStatementTestCase;
import org.apache.shardingsphere.test.sql.parser.parameterized.jaxb.cases.domain.statement.distsql.rql.ShowShadowRulesStatementTestCase;
import org.apache.shardingsphere.test.sql.parser.parameterized.jaxb.cases.domain.statement.distsql.rql.ShowShadowTableRulesStatementTestCase;
import org.apache.shardingsphere.test.sql.parser.parameterized.jaxb.cases.domain.statement.distsql.rql.ShowShardingAlgorithmsStatementTestCase;
import org.apache.shardingsphere.test.sql.parser.parameterized.jaxb.cases.domain.statement.distsql.rql.ShowShardingBindingTableRulesStatementTestCase;
import org.apache.shardingsphere.test.sql.parser.parameterized.jaxb.cases.domain.statement.distsql.rql.ShowShardingBroadcastTableRulesStatementTestCase;
import org.apache.shardingsphere.test.sql.parser.parameterized.jaxb.cases.domain.statement.distsql.rql.ShowShardingTableRulesStatementTestCase;
import org.apache.shardingsphere.test.sql.parser.parameterized.jaxb.cases.domain.statement.distsql.rql.ShowSingleTableRulesStatementTestCase;
import org.apache.shardingsphere.test.sql.parser.parameterized.jaxb.cases.domain.statement.dml.CallStatementTestCase;
import org.apache.shardingsphere.test.sql.parser.parameterized.jaxb.cases.domain.statement.dml.DeleteStatementTestCase;
import org.apache.shardingsphere.test.sql.parser.parameterized.jaxb.cases.domain.statement.dml.InsertStatementTestCase;
import org.apache.shardingsphere.test.sql.parser.parameterized.jaxb.cases.domain.statement.dml.MergeStatementTestCase;
import org.apache.shardingsphere.test.sql.parser.parameterized.jaxb.cases.domain.statement.dml.SelectStatementTestCase;
import org.apache.shardingsphere.test.sql.parser.parameterized.jaxb.cases.domain.statement.dml.UpdateStatementTestCase;
import org.apache.shardingsphere.test.sql.parser.parameterized.jaxb.cases.domain.statement.tcl.BeginTransactionStatementTestCase;
import org.apache.shardingsphere.test.sql.parser.parameterized.jaxb.cases.domain.statement.tcl.CommitStatementTestCase;
import org.apache.shardingsphere.test.sql.parser.parameterized.jaxb.cases.domain.statement.tcl.RollbackStatementTestCase;
import org.apache.shardingsphere.test.sql.parser.parameterized.jaxb.cases.domain.statement.tcl.SavepointStatementTestCase;
import org.apache.shardingsphere.test.sql.parser.parameterized.jaxb.cases.domain.statement.tcl.SetAutoCommitStatementTestCase;
import org.apache.shardingsphere.test.sql.parser.parameterized.jaxb.cases.domain.statement.tcl.SetConstraintsStatementTestCase;
import org.apache.shardingsphere.test.sql.parser.parameterized.jaxb.cases.domain.statement.tcl.SetTransactionStatementTestCase;
import org.apache.shardingsphere.test.sql.parser.parameterized.jaxb.cases.domain.statement.tcl.XATestCase;

import javax.xml.bind.annotation.XmlElement;
import javax.xml.bind.annotation.XmlRootElement;
import java.util.Collection;
import java.util.HashMap;
import java.util.HashSet;
import java.util.LinkedList;
import java.util.List;
import java.util.Map;

/**
 * SQL parser test cases.
 */
@XmlRootElement(name = "sql-parser-test-cases")
@Getter
public final class SQLParserTestCases {
    
    @XmlElement(name = "select")
    private final List<SelectStatementTestCase> selectTestCases = new LinkedList<>();
    
    @XmlElement(name = "update")
    private final List<UpdateStatementTestCase> updateTestCases = new LinkedList<>();
    
    @XmlElement(name = "delete")
    private final List<DeleteStatementTestCase> deleteTestCases = new LinkedList<>();
    
    @XmlElement(name = "insert")
    private final List<InsertStatementTestCase> insertTestCases = new LinkedList<>();
    
    @XmlElement(name = "create-table")
    private final List<CreateTableStatementTestCase> createTableTestCases = new LinkedList<>();
    
    @XmlElement(name = "alter-table")
    private final List<AlterTableStatementTestCase> alterTableTestCases = new LinkedList<>();
    
    @XmlElement(name = "drop-table")
    private final List<DropTableStatementTestCase> dropTableTestCases = new LinkedList<>();
    
    @XmlElement(name = "truncate")
    private final List<TruncateStatementTestCase> truncateTestCases = new LinkedList<>();
    
    @XmlElement(name = "create-index")
    private final List<CreateIndexStatementTestCase> createIndexTestCases = new LinkedList<>();
    
    @XmlElement(name = "alter-index")
    private final List<AlterIndexStatementTestCase> alterIndexTestCases = new LinkedList<>();
    
    @XmlElement(name = "drop-index")
    private final List<DropIndexStatementTestCase> dropIndexTestCases = new LinkedList<>();
    
    @XmlElement(name = "set-constraints")
    private final List<SetConstraintsStatementTestCase> setConstraintsTestCases = new LinkedList<>();
    
    @XmlElement(name = "set-transaction")
    private final List<SetTransactionStatementTestCase> setTransactionTestCases = new LinkedList<>();
    
    @XmlElement(name = "begin-transaction")
    private final List<BeginTransactionStatementTestCase> beginTransactionTestCases = new LinkedList<>();
    
    @XmlElement(name = "set-auto-commit")
    private final List<SetAutoCommitStatementTestCase> setAutoCommitTestCases = new LinkedList<>();
    
    @XmlElement(name = "commit")
    private final List<CommitStatementTestCase> commitTestCases = new LinkedList<>();
    
    @XmlElement(name = "rollback")
    private final List<RollbackStatementTestCase> rollbackTestCases = new LinkedList<>();
    
    @XmlElement(name = "savepoint")
    private final List<SavepointStatementTestCase> savepointTestCases = new LinkedList<>();
    
    @XmlElement(name = "grant")
    private final List<GrantStatementTestCase> grantTestCases = new LinkedList<>();
    
    @XmlElement(name = "revoke")
    private final List<RevokeStatementTestCase> revokeTestCases = new LinkedList<>();
    
    @XmlElement(name = "create-user")
    private final List<CreateUserStatementTestCase> createUserTestCases = new LinkedList<>();
    
    @XmlElement(name = "alter-user")
    private final List<AlterUserStatementTestCase> alterUserTestCases = new LinkedList<>();
    
    @XmlElement(name = "drop-user")
    private final List<DropUserStatementTestCase> dropUserTestCases = new LinkedList<>();
    
    @XmlElement(name = "rename-user")
    private final List<RenameUserStatementTestCase> renameUserTestCases = new LinkedList<>();
    
    @XmlElement(name = "deny-user")
    private final List<DenyUserStatementTestCase> denyUserTestCases = new LinkedList<>();
    
    @XmlElement(name = "create-login")
    private final List<CreateLoginStatementTestCase> createLoginTestCases = new LinkedList<>();
    
    @XmlElement(name = "alter-login")
    private final List<AlterLoginStatementTestCase> alterLoginTestCases = new LinkedList<>();
    
    @XmlElement(name = "drop-login")
    private final List<DropLoginStatementTestCase> dropLoginTestCases = new LinkedList<>();
    
    @XmlElement(name = "create-role")
    private final List<CreateRoleStatementTestCase> createRoleTestCases = new LinkedList<>();
    
    @XmlElement(name = "alter-role")
    private final List<AlterRoleStatementTestCase> alterRoleTestCases = new LinkedList<>();
    
    @XmlElement(name = "drop-role")
    private final List<DropRoleStatementTestCase> dropRoleTestCases = new LinkedList<>();
    
    @XmlElement(name = "set-default-role")
    private final List<SetDefaultRoleStatementTestCase> setDefaultRoleTestCases = new LinkedList<>();
    
    @XmlElement(name = "set-role")
    private final List<SetRoleStatementTestCase> setRoleTestCases = new LinkedList<>();
    
    @XmlElement(name = "set-password")
    private final List<SetPasswordStatementTestCase> setPasswordTestCases = new LinkedList<>();
    
    @XmlElement(name = "use")
    private final List<UseStatementTestCase> useTestCases = new LinkedList<>();
    
    @XmlElement(name = "describe")
    private final List<ExplainStatementTestCase> describeTestCases = new LinkedList<>();
    
    @XmlElement(name = "show-databases")
    private final List<ShowDatabasesStatementTestCase> showDatabasesTestCases = new LinkedList<>();
    
    @XmlElement(name = "show-tables")
    private final List<ShowTablesStatementTestCase> showTablesTestCases = new LinkedList<>();
    
    @XmlElement(name = "show-function-status")
    private final List<ShowFunctionStatusStatementTestCase> showFunctionStatusStatementTestCases = new LinkedList<>();
    
    @XmlElement(name = "show-procedure-status")
    private final List<ShowProcedureStatusStatementTestCase> showProcedureStatusStatementTestCases = new LinkedList<>();

    @XmlElement(name = "show-procedure-code")
    private final List<ShowProcedureCodeStatementTestCase> showProcedureCodeStatementTestCases = new LinkedList<>();

    @XmlElement(name = "show-columns")
    private final List<ShowColumnsStatementTestCase> showColumnsTestCases = new LinkedList<>();
    
    @XmlElement(name = "show-create-table")
    private final List<ShowCreateTableStatementTestCase> showCreateTableTestCases = new LinkedList<>();
    
    @XmlElement(name = "show-create-trigger")
    private final List<ShowCreateTriggerStatementTestCase> showCreateTriggerTestCases = new LinkedList<>();
    
    @XmlElement(name = "create-resource-group")
    private final List<CreateResourceGroupStatementTestCase> createResourceGroupStatementTestCases = new LinkedList<>();
    
    @XmlElement(name = "binlog")
    private final List<BinlogStatementTestCase> binlogStatementTestCases = new LinkedList<>();
    
    @XmlElement(name = "show-create-user")
    private final List<ShowCreateUserStatementTestCase> showCreateUserTestCases = new LinkedList<>();
    
    @XmlElement(name = "show-table-status")
    private final List<ShowTableStatusStatementTestCase> showTableStatusTestCases = new LinkedList<>();
    
    @XmlElement(name = "show-index")
    private final List<ShowIndexStatementTestCase> showIndexTestCases = new LinkedList<>();
    
    @XmlElement(name = "show")
    private final List<ShowStatementTestCase> showTestCases = new LinkedList<>();
    
    @XmlElement(name = "set-parameter")
    private final List<SetParameterStatementTestCase> setVariableTestCases = new LinkedList<>();
    
    @XmlElement(name = "common")
    private final List<CommonStatementTestCase> commonTestCases = new LinkedList<>();
    
    @XmlElement(name = "alter-function")
    private final List<AlterFunctionStatementTestCase> alterFunctionTestCases = new LinkedList<>();
    
    @XmlElement(name = "alter-database")
    private final List<AlterDatabaseStatementTestCase> alterDatabaseTestCase = new LinkedList<>();
    
    @XmlElement(name = "alter-procedure")
    private final List<AlterProcedureStatementTestCase> alterProcedureTestCase = new LinkedList<>();
    
    @XmlElement(name = "alter-server")
    private final List<AlterServerStatementTestCase> alterServerTestCase = new LinkedList<>();
    
    @XmlElement(name = "alter-session")
    private final List<AlterSessionStatementTestCase> alterSessionTestCase = new LinkedList<>();
    
    @XmlElement(name = "alter-synonym")
    private final List<AlterSynonymStatementTestCase> alterSynonymTestCase = new LinkedList<>();
    
    @XmlElement(name = "alter-system")
    private final List<AlterSystemStatementTestCase> alterSystemTestCase = new LinkedList<>();
    
    @XmlElement(name = "create-database")
    private final List<CreateDatabaseStatementTestCase> createDatabaseTestCase = new LinkedList<>();
    
    @XmlElement(name = "create-function")
    private final List<CreateFunctionStatementTestCase> createFunctionTestCase = new LinkedList<>();
    
    @XmlElement(name = "create-procedure")
    private final List<CreateProcedureStatementTestCase> createProcedureTestCase = new LinkedList<>();
    
    @XmlElement(name = "create-server")
    private final List<CreateServerStatementTestCase> createServerTestCase = new LinkedList<>();
    
    @XmlElement(name = "create-trigger")
    private final List<CreateTriggerStatementTestCase> createTriggerTestCase = new LinkedList<>();
    
    @XmlElement(name = "create-view")
    private final List<CreateViewStatementTestCase> createViewTestCase = new LinkedList<>();
    
    @XmlElement(name = "drop-database")
    private final List<DropDatabaseStatementTestCase> dropDatabaseTestCase = new LinkedList<>();
    
    @XmlElement(name = "drop-function")
    private final List<DropFunctionStatementTestCase> dropFunctionTestCase = new LinkedList<>();
    
    @XmlElement(name = "drop-procedure")
    private final List<DropProcedureStatementTestCase> dropProcedureTestCase = new LinkedList<>();
    
    @XmlElement(name = "drop-server")
    private final List<DropServerStatementTestCase> dropServerTestCase = new LinkedList<>();
    
    @XmlElement(name = "drop-trigger")
    private final List<DropTriggerStatementTestCase> dropTriggerTestCase = new LinkedList<>();
    
    @XmlElement(name = "drop-view")
    private final List<DropViewStatementTestCase> dropViewTestCase = new LinkedList<>();
    
    @XmlElement(name = "call")
    private final List<CallStatementTestCase> callProcedureTestCase = new LinkedList<>();
    
    @XmlElement(name = "xa")
    private final List<XATestCase> xaTestCase = new LinkedList<>();
    
    @XmlElement(name = "merge")
    private final List<MergeStatementTestCase> mergeTestCase = new LinkedList<>();
    
    @XmlElement(name = "create-sequence")
    private final List<CreateSequenceStatementTestCase> createSequenceTestCase = new LinkedList<>();
    
    @XmlElement(name = "alter-sequence")
    private final List<AlterSequenceStatementTestCase> alterSequenceTestCase = new LinkedList<>();
    
    @XmlElement(name = "drop-sequence")
    private final List<DropSequenceStatementTestCase> dropSequenceTestCase = new LinkedList<>();
    
    @XmlElement(name = "analyze")
    private final List<AnalyzeStatementTestCase> analyzeTestCase = new LinkedList<>();
    
    @XmlElement(name = "associate-statistics")
    private final List<AssociateStatisticsStatementTestCase> associateStatisticsTestCase = new LinkedList<>();
    
    @XmlElement(name = "disassociate-statistics")
    private final List<DisassociateStatisticsStatementTestCase> disassociateStatisticsTestCase = new LinkedList<>();
    
    @XmlElement(name = "audit")
    private final List<AuditStatementTestCase> auditTestCase = new LinkedList<>();

    @XmlElement(name = "no-audit")
    private final List<NoAuditStatementTestCase> noAuditTestCase = new LinkedList<>();
    
    @XmlElement(name = "comment")
    private final List<CommentStatementTestCase> commentTestCase = new LinkedList<>();
    
    @XmlElement(name = "flashback-database")
    private final List<FlashbackDatabaseStatementTestCase> flashbackDatabaseTestCase = new LinkedList<>();
    
    @XmlElement(name = "flashback-table")
    private final List<FlashbackTableStatementTestCase> flashbackTableTestCase = new LinkedList<>();
    
    @XmlElement(name = "purge")
    private final List<PurgeStatementTestCase> purgeTestCase = new LinkedList<>();
    
    @XmlElement(name = "rename")
    private final List<RenameStatementTestCase> renameTestCase = new LinkedList<>();
    
    @XmlElement(name = "add-resource")
    private final List<AddResourceStatementTestCase> addResourceTestCase = new LinkedList<>();
    
    @XmlElement(name = "alter-resource")
    private final List<AlterResourceStatementTestCase> alterResourceTestCase = new LinkedList<>();
    
    @XmlElement(name = "alter-database-discovery-rule")
    private final List<AlterDataBaseDiscoveryRuleStatementTestCase> alterDataBaseDiscoveryRuleTestCase = new LinkedList<>();
    
    @XmlElement(name = "alter-encrypt-rule")
    private final List<AlterEncryptRuleStatementTestCase> alterEncryptRuleTestCase = new LinkedList<>();
    
    @XmlElement(name = "alter-readwrite-splitting-rule")
    private final List<AlterReadwriteSplittingRuleStatementTestCase> alterReadwriteSplittingRuleTestCase = new LinkedList<>();
    
    @XmlElement(name = "alter-sharding-binding-table-rules")
    private final List<AlterShardingBindingTableRulesStatementTestCase> alterShardingBindingTableRulesTestCase = new LinkedList<>();
    
    @XmlElement(name = "alter-sharding-broadcast-table-rules")
    private final List<AlterShardingBroadcastTableRulesStatementTestCase> alterShardingBroadcastTableRulesTestCase = new LinkedList<>();
    
    @XmlElement(name = "alter-sharding-auto-table-rule")
    private final List<AlterShardingAutoTableRuleStatementTestCase> alterShardingTableRuleTestCase = new LinkedList<>();
    
    @XmlElement(name = "alter-sharding-table-rule")
    private final List<AlterShardingTableRuleStatementTestCase> alterShardingTableRuleTestCases = new LinkedList<>();
    
    @XmlElement(name = "create-database-discovery-rule")
    private final List<CreateDataBaseDiscoveryRuleStatementTestCase> createDataBaseDiscoveryRuleTestCase = new LinkedList<>();
    
    @XmlElement(name = "create-encrypt-rule")
    private final List<CreateEncryptRuleStatementTestCase> createEncryptRuleTestCase = new LinkedList<>();
    
    @XmlElement(name = "create-readwrite-splitting-rule")
    private final List<CreateReadwriteSplittingRuleStatementTestCase> createReadwriteSplittingRuleTestCase = new LinkedList<>();
    
    @XmlElement(name = "create-sharding-binding-table-rule")
    private final List<CreateShardingBindingTableRulesStatementTestCase> createShardingBindingTableRulesTestCase = new LinkedList<>();
    
    @XmlElement(name = "create-sharding-broadcast-table-rule")
    private final List<CreateShardingBroadcastTableRulesStatementTestCase> createShardingBroadcastTableRulesTestCase = new LinkedList<>();
    
    @XmlElement(name = "create-sharding-auto-table-rule")
    private final List<CreateShardingAutoTableRuleStatementTestCase> createShardingTableRuleTestCase = new LinkedList<>();
  
    @XmlElement(name = "create-sharding-table-rule")
    private final List<CreateShardingTableRuleStatementTestCase> createShardingTableRuleTestCases = new LinkedList<>();
    
    @XmlElement(name = "drop-database-discovery-rule")
    private final List<DropDataBaseDiscoveryRuleStatementTestCase> dropDataBaseDiscoveryRuleTestCase = new LinkedList<>();
    
    @XmlElement(name = "drop-encrypt-rule")
    private final List<DropEncryptRuleStatementTestCase> dropEncryptRuleTestCase = new LinkedList<>();
    
    @XmlElement(name = "drop-readwrite-splitting-rule")
    private final List<DropReadwriteSplittingRuleStatementTestCase> dropReadwriteSplittingRuleTestCase = new LinkedList<>();
    
    @XmlElement(name = "drop-resource")
    private final List<DropResourceStatementTestCase> dropResourceTestCase = new LinkedList<>();
    
    @XmlElement(name = "drop-sharding-binding-table-rules")
    private final List<DropShardingBindingTableRulesStatementTestCase> dropShardingBindingTableRulesTestCase = new LinkedList<>();
    
    @XmlElement(name = "drop-sharding-broadcast-table-rules")
    private final List<DropShardingBroadcastTableRulesStatementTestCase> dropShardingBroadcastTableRulesTestCase = new LinkedList<>();
    
    @XmlElement(name = "drop-sharding-table-rule")
    private final List<DropShardingTableRuleStatementTestCase> dropShardingTableRuleTestCase = new LinkedList<>();
    
    @XmlElement(name = "show-db-discovery-rules")
    private final List<ShowDataBaseDiscoveryRulesStatementTestCase> showDataBaseDiscoveryRulesTestCase = new LinkedList<>();
    
    @XmlElement(name = "show-encrypt-rules")
    private final List<ShowEncryptRulesStatementTestCase> showEncryptRulesTestCase = new LinkedList<>();
    
    @XmlElement(name = "show-readwrite-splitting-rules")
    private final List<ShowReadwriteSplittingRulesStatementTestCase> showReadwriteSplittingRulesTestCase = new LinkedList<>();
    
    @XmlElement(name = "show-sharding-binding-table-rules")
    private final List<ShowShardingBindingTableRulesStatementTestCase> showShardingBindingTableRulesTestCase = new LinkedList<>();
    
    @XmlElement(name = "show-sharding-broadcast-table-rules")
    private final List<ShowShardingBroadcastTableRulesStatementTestCase> showShardingBroadcastTableRulesTestCase = new LinkedList<>();
    
    @XmlElement(name = "show-sharding-algorithms")
    private final List<ShowShardingAlgorithmsStatementTestCase> showShardingAlgorithmsTestCase = new LinkedList<>();
    
    @XmlElement(name = "show-sharding-table-rules")
    private final List<ShowShardingTableRulesStatementTestCase> showShardingTableRulesTestCase = new LinkedList<>();
    
    @XmlElement(name = "show-sharding-table-rule")
    private final List<ShowShardingTableRulesStatementTestCase> showShardingTableRuleTestCase = new LinkedList<>();
    
    @XmlElement(name = "show-scaling-list")
    private final List<ShowScalingListStatementTestCase> showScalingListStatementTestCase = new LinkedList<>();
    
    @XmlElement(name = "check-scaling")
    private final List<CheckScalingStatementTestCase> checkScalingStatementTestCase = new LinkedList<>();
    
    @XmlElement(name = "show-scaling-check-algorithms")
    private final List<ShowScalingCheckAlgorithmsStatementTestCase> showScalingCheckAlgorithmsStatementTestCase = new LinkedList<>();
    
    @XmlElement(name = "stop-scaling-source-writing")
    private final List<StopScalingSourceWritingStatementTestCase> stopScalingSourceWritingStatementTestCase = new LinkedList<>();
    
    @XmlElement(name = "checkout-scaling")
    private final List<CheckoutScalingStatementTestCase> checkoutScalingStatementTestCases = new LinkedList<>();
    
    @XmlElement(name = "preview-sql")
    private final List<PreviewStatementTestCase> previewStatementTestCase = new LinkedList<>();
    
    @XmlElement(name = "show-variable")
    private final List<ShowVariableStatementTestCase> showVariableStatementTestCase = new LinkedList<>();
    
    @XmlElement(name = "show-all-variables")
    private final List<ShowAllVariablesStatementTestCase> showAllVariablesStatementTestCase = new LinkedList<>();
    
    @XmlElement(name = "set-variable")
    private final List<SetVariableStatementTestCase> setVariableStatementTestCase = new LinkedList<>();
    
    @XmlElement(name = "set-readwrite-splitting-hint-source")
    private final List<SetReadwriteSplittingHintStatementTestCase> setReadwriteSplittingHintStatementTestCase = new LinkedList<>();
    
    @XmlElement(name = "set-sharding-hint-database-value")
    private final List<SetShardingHintDatabaseValueStatementTestCase> setShardingHintDatabaseValueStatementTestCase = new LinkedList<>();
    
    @XmlElement(name = "add-sharding-hint-database-value")
    private final List<AddShardingHintDatabaseValueStatementTestCase> addShardingHintDatabaseValueStatementTestCase = new LinkedList<>();
    
    @XmlElement(name = "add-sharding-hint-table-value")
    private final List<AddShardingHintTableValueStatementTestCase> addShardingHintTableValueStatementTestCase = new LinkedList<>();
    
    @XmlElement(name = "show-readwrite-splitting-hint-source")
    private final List<ShowReadwriteSplittingHintStatusStatementTestCase> showReadwriteSplittingHintStatusStatementTestCase = new LinkedList<>();
    
    @XmlElement(name = "show-sharding-hint-status")
    private final List<ShowShardingHintStatusStatementTestCase> showShardingHintStatusStatementTestCase = new LinkedList<>();
    
    @XmlElement(name = "clear-readwrite-splitting-hint-source")
    private final List<ClearReadwriteSplittingHintStatementTestCase> clearReadwriteSplittingHintStatementTestCase = new LinkedList<>();
    
    @XmlElement(name = "clear-sharding-hint")
    private final List<ClearShardingHintStatementTestCase> clearShardingHintStatementTestCase = new LinkedList<>();
    
    @XmlElement(name = "clear-hint")
    private final List<ClearHintStatementTestCase> clearHintStatementTestCase = new LinkedList<>();
    
    @XmlElement(name = "create-shadow-rule")
    private final List<CreateShadowRuleStatementTestCase> createShadowRuleTestCase = new LinkedList<>();
    
    @XmlElement(name = "drop-shadow-rule")
    private final List<DropShadowRuleStatementTestCase> dropShadowRuleTestCase = new LinkedList<>();
    
    @XmlElement(name = "alter-shadow-rule")
    private final List<AlterShadowRuleStatementTestCase> alterShadowRuleTestCase = new LinkedList<>();
    
    @XmlElement(name = "alter-shadow-algorithm")
    private final List<AlterShadowAlgorithmStatementTestCase> alterShadowAlgorithmTestCase = new LinkedList<>();
    
    @XmlElement(name = "show-shadow-rules")
    private final List<ShowShadowRulesStatementTestCase> showShadowRulesStatementTestCase = new LinkedList<>();
    
    @XmlElement(name = "show-shadow-algorithms")
    private final List<ShowShadowAlgorithmsStatementTestCase> showShadowAlgorithmsStatementTestCase = new LinkedList<>();
    
    @XmlElement(name = "show-shadow-table-rules")
    private final List<ShowShadowTableRulesStatementTestCase> showShadowTableRulesStatementTestCase = new LinkedList<>();
    
    @XmlElement(name = "drop-shadow-algorithm")
    private final List<DropShadowAlgorithmStatementTestCase> dropShadowAlgorithmStatementTestCase = new LinkedList<>();
    
    @XmlElement(name = "create-service")
    private final List<CreateServiceStatementTestCase> createServiceTestCase = new LinkedList<>();
    
    @XmlElement(name = "alter-service")
    private final List<AlterServiceStatementTestCase> alterServiceTestCase = new LinkedList<>();
    
    @XmlElement(name = "drop-service")
    private final List<DropServiceStatementTestCase> dropServiceTestCase = new LinkedList<>();
    
    @XmlElement(name = "create-schema")
    private final List<CreateSchemaStatementTestCase> createSchemaTestCase = new LinkedList<>();
    
    @XmlElement(name = "alter-schema")
    private final List<AlterSchemaStatementTestCase> alterSchemaTestCase = new LinkedList<>();
    
    @XmlElement(name = "drop-schema")
    private final List<DropSchemaStatementTestCase> dropSchemaTestCase = new LinkedList<>();
    
    @XmlElement(name = "install-component")
    private final List<InstallComponentStatementTestCase> installComponentTestCase = new LinkedList<>();
    
    @XmlElement(name = "flush")
    private final List<FlushStatementTestCase> flushStatementTestCase = new LinkedList<>();
    
    @XmlElement(name = "install-plugin")
    private final List<InstallPluginStatementTestCase> installPluginStatementTestCase = new LinkedList<>();
    
    @XmlElement(name = "show-instance")
    private final List<ShowInstanceStatementTestCase> showInstanceStatementTestCases = new LinkedList<>();
    
    @XmlElement(name = "clone")
    private final List<CloneStatementTestCase> cloneStatementTestCases = new LinkedList<>();
    
    @XmlElement(name = "show-readwrite-splitting-read-resources")
    private final List<ShowReadwriteSplittingReadResourcesStatementTestCase> showReadwriteSplittingReadResourcesStatementTestCases = new LinkedList<>();
    
    @XmlElement(name = "uninstall-component")
    private final List<UninstallComponentStatementTestCase> uninstallComponentStatementTestCases = new LinkedList<>();
    
    @XmlElement(name = "uninstall-plugin")
    private final List<UninstallPluginStatementTestCase> uninstallPluginStatementTestCases = new LinkedList<>();
    
    @XmlElement(name = "show-single-table-rules")
    private final List<ShowSingleTableRulesStatementTestCase> showSingleTableRulesStatementTestCases = new LinkedList<>();
    
    @XmlElement(name = "set-resource-group")
    private final List<SetResourceGroupStatementTestCase> setResourceGroupStatementTestCases = new LinkedList<>();
    
    @XmlElement(name = "optimize-table")
    private final List<OptimizeTableStatementTestCase> optimizeTableStatementTestCases = new LinkedList<>();
    
    @XmlElement(name = "repair-table")
    private final List<RepairTableStatementTestCase> repairTableStatementTestCases = new LinkedList<>();
    
    @XmlElement(name = "create-sharding-algorithm")
    private final List<CreateShardingAlgorithmStatementTestCase> createShardingAlgorithmStatementTestCases = new LinkedList<>();
    
    @XmlElement(name = "create-default-sharding-strategy")
    private final List<CreateDefaultShardingStrategyStatementTestCase> createDefaultShardingStrategyStatementTestCases = new LinkedList<>();

    @XmlElement(name = "show-replicas")
    private final List<ShowReplicasStatementTestCase> showReplicasStatementTestCases = new LinkedList<>();
    
    @XmlElement(name = "alter-sharding-algorithm")
    private final List<AlterShardingAlgorithmStatementTestCase> alterShardingAlgorithmStatementTestCases = new LinkedList<>();
    
    @XmlElement(name = "reset")
    private final List<ResetStatementTestCase> resetStatementTestCases = new LinkedList<>();

    @XmlElement(name = "reset-persist")
    private final List<ResetPersistStatementTestCase> resetPersistStatementTestCases = new LinkedList<>();
    
    @XmlElement(name = "cache-index")
    private final List<CacheIndexStatementTestCase> cacheIndexStatementTestCases = new LinkedList<>();

    @XmlElement(name = "kill")
    private final List<KillStatementTestCase> killStatementTestCases = new LinkedList<>();
    
    /**
     * Get all SQL parser test cases.
     *
     * @return all SQL parser test cases
     */
    // CHECKSTYLE:OFF
    public Map<String, SQLParserTestCase> getAllSQLParserTestCases() {
        Map<String, SQLParserTestCase> result = new HashMap<>();
        putAll(selectTestCases, result);
        putAll(updateTestCases, result);
        putAll(deleteTestCases, result);
        putAll(insertTestCases, result);
        putAll(createTableTestCases, result);
        putAll(alterTableTestCases, result);
        putAll(dropTableTestCases, result);
        putAll(truncateTestCases, result);
        putAll(createIndexTestCases, result);
        putAll(alterIndexTestCases, result);
        putAll(dropIndexTestCases, result);
        putAll(setConstraintsTestCases, result);
        putAll(setTransactionTestCases, result);
        putAll(beginTransactionTestCases, result);
        putAll(setAutoCommitTestCases, result);
        putAll(commitTestCases, result);
        putAll(rollbackTestCases, result);
        putAll(savepointTestCases, result);
        putAll(grantTestCases, result);
        putAll(revokeTestCases, result);
        putAll(createUserTestCases, result);
        putAll(alterUserTestCases, result);
        putAll(dropUserTestCases, result);
        putAll(renameUserTestCases, result);
        putAll(denyUserTestCases, result);
        putAll(createLoginTestCases, result);
        putAll(alterLoginTestCases, result);
        putAll(dropLoginTestCases, result);
        putAll(createRoleTestCases, result);
        putAll(alterRoleTestCases, result);
        putAll(dropRoleTestCases, result);
        putAll(setDefaultRoleTestCases, result);
        putAll(setRoleTestCases, result);
        putAll(setPasswordTestCases, result);
        putAll(useTestCases, result);
        putAll(describeTestCases, result);
        putAll(showDatabasesTestCases, result);
        putAll(showTablesTestCases, result);
        putAll(showFunctionStatusStatementTestCases, result);
        putAll(showProcedureStatusStatementTestCases, result);
        putAll(showProcedureCodeStatementTestCases, result);
        putAll(showColumnsTestCases, result);
        putAll(showCreateTableTestCases, result);
        putAll(showCreateTriggerTestCases, result);
        putAll(showCreateUserTestCases, result);
        putAll(showTableStatusTestCases, result);
        putAll(showIndexTestCases, result);
        putAll(showTestCases, result);
        putAll(setVariableTestCases, result);
        putAll(commonTestCases, result);
        putAll(alterFunctionTestCases, result);
        putAll(alterServerTestCase, result);
        putAll(alterSessionTestCase, result);
        putAll(alterSynonymTestCase, result);
        putAll(alterSystemTestCase, result);
        putAll(alterProcedureTestCase, result);
        putAll(alterDatabaseTestCase, result);
        putAll(createViewTestCase, result);
        putAll(createTriggerTestCase, result);
        putAll(createServerTestCase, result);
        putAll(createProcedureTestCase, result);
        putAll(createFunctionTestCase, result);
        putAll(createDatabaseTestCase, result);
        putAll(dropViewTestCase, result);
        putAll(dropTriggerTestCase, result);
        putAll(dropServerTestCase, result);
        putAll(dropProcedureTestCase, result);
        putAll(dropFunctionTestCase, result);
        putAll(dropDatabaseTestCase, result);
        putAll(callProcedureTestCase, result);
        putAll(xaTestCase, result);
        putAll(mergeTestCase, result);
        putAll(createSequenceTestCase, result);
        putAll(alterSequenceTestCase, result);
        putAll(dropSequenceTestCase, result);
        putAll(analyzeTestCase, result);
        putAll(associateStatisticsTestCase, result);
        putAll(disassociateStatisticsTestCase, result);
        putAll(auditTestCase, result);
        putAll(noAuditTestCase, result);
        putAll(commentTestCase, result);
        putAll(flashbackDatabaseTestCase, result);
        putAll(flashbackTableTestCase, result);
        putAll(purgeTestCase, result);
        putAll(renameTestCase, result);
        putAll(addResourceTestCase, result);
        putAll(alterResourceTestCase, result);
        putAll(alterDataBaseDiscoveryRuleTestCase, result);
        putAll(alterEncryptRuleTestCase, result);
        putAll(alterReadwriteSplittingRuleTestCase, result);
        putAll(alterShardingBindingTableRulesTestCase, result);
        putAll(alterShardingBroadcastTableRulesTestCase, result);
        putAll(alterShardingTableRuleTestCase, result);
        putAll(createDataBaseDiscoveryRuleTestCase, result);
        putAll(createEncryptRuleTestCase, result);
        putAll(createReadwriteSplittingRuleTestCase, result);
        putAll(createShardingBindingTableRulesTestCase, result);
        putAll(createShardingBroadcastTableRulesTestCase, result);
        putAll(createShardingTableRuleTestCase, result);
        putAll(dropDataBaseDiscoveryRuleTestCase, result);
        putAll(dropResourceTestCase, result);
        putAll(dropEncryptRuleTestCase, result);
        putAll(dropReadwriteSplittingRuleTestCase, result);
        putAll(dropShardingBindingTableRulesTestCase, result);
        putAll(dropShardingBroadcastTableRulesTestCase, result);
        putAll(dropShardingTableRuleTestCase, result);
        putAll(showDataBaseDiscoveryRulesTestCase, result);
        putAll(showEncryptRulesTestCase, result);
        putAll(showReadwriteSplittingRulesTestCase, result);
        putAll(showShardingBindingTableRulesTestCase, result);
        putAll(showShardingBroadcastTableRulesTestCase, result);
        putAll(showShardingAlgorithmsTestCase, result);
        putAll(showShardingTableRulesTestCase, result);
        putAll(showShardingTableRuleTestCase, result);
        putAll(showScalingListStatementTestCase, result);
        putAll(checkScalingStatementTestCase, result);
        putAll(showScalingCheckAlgorithmsStatementTestCase, result);
        putAll(stopScalingSourceWritingStatementTestCase, result);
        putAll(checkoutScalingStatementTestCases, result);
        putAll(showVariableStatementTestCase, result);
        putAll(showAllVariablesStatementTestCase, result);
        putAll(setVariableStatementTestCase, result);
        putAll(previewStatementTestCase, result);
        putAll(setReadwriteSplittingHintStatementTestCase, result);
        putAll(setShardingHintDatabaseValueStatementTestCase, result);
        putAll(addShardingHintDatabaseValueStatementTestCase, result);
        putAll(addShardingHintTableValueStatementTestCase, result);
        putAll(showReadwriteSplittingHintStatusStatementTestCase, result);
        putAll(showShardingHintStatusStatementTestCase, result);
        putAll(clearReadwriteSplittingHintStatementTestCase, result);
        putAll(clearShardingHintStatementTestCase, result);
        putAll(clearHintStatementTestCase, result);
        putAll(createShadowRuleTestCase, result);
        putAll(dropShadowRuleTestCase, result);
        putAll(alterShadowRuleTestCase, result);
        putAll(alterShadowAlgorithmTestCase, result);
        putAll(showShadowRulesStatementTestCase, result);
        putAll(showShadowTableRulesStatementTestCase, result);
        putAll(showShadowAlgorithmsStatementTestCase, result);
        putAll(dropShadowAlgorithmStatementTestCase, result);
        putAll(createServiceTestCase, result);
        putAll(alterServiceTestCase, result);
        putAll(dropServiceTestCase, result);
        putAll(createSchemaTestCase, result);
        putAll(alterSchemaTestCase, result);
        putAll(dropSchemaTestCase, result);
        putAll(installComponentTestCase, result);
        putAll(flushStatementTestCase, result);
        putAll(installPluginStatementTestCase, result);
        putAll(showInstanceStatementTestCases, result);
        putAll(cloneStatementTestCases, result);
        putAll(showReadwriteSplittingReadResourcesStatementTestCases, result);
        putAll(uninstallComponentStatementTestCases, result);
        putAll(createResourceGroupStatementTestCases, result);
        putAll(binlogStatementTestCases, result);
        putAll(uninstallPluginStatementTestCases, result);
        putAll(showSingleTableRulesStatementTestCases, result);
        putAll(setResourceGroupStatementTestCases, result);
        putAll(optimizeTableStatementTestCases, result);
        putAll(repairTableStatementTestCases, result);
        putAll(createShardingAlgorithmStatementTestCases, result);
        putAll(createDefaultShardingStrategyStatementTestCases, result);
        putAll(createShardingTableRuleTestCases, result);
        putAll(alterShardingTableRuleTestCases, result);
        putAll(resetStatementTestCases, result);
        putAll(resetPersistStatementTestCases, result);
        putAll(showReplicasStatementTestCases, result);
        putAll(alterShardingAlgorithmStatementTestCases, result);
<<<<<<< HEAD
        putAll(cacheIndexStatementTestCases, result);
=======
        putAll(killStatementTestCases, result);
>>>>>>> f3e9a240
        return result;
    }
    // CHECKSTYLE:ON
    
    private void putAll(final List<? extends SQLParserTestCase> sqlParserTestCases, final Map<String, SQLParserTestCase> target) {
        Map<String, SQLParserTestCase> sqlParserTestCaseMap = getSQLParserTestCases(sqlParserTestCases);
        Collection<String> sqlParserTestCaseIds = new HashSet<>(sqlParserTestCaseMap.keySet());
        sqlParserTestCaseIds.retainAll(target.keySet());
        Preconditions.checkState(sqlParserTestCaseIds.isEmpty(), "Find duplicated SQL Case IDs: %s", sqlParserTestCaseIds);
        target.putAll(sqlParserTestCaseMap);
    }
    
    private Map<String, SQLParserTestCase> getSQLParserTestCases(final List<? extends SQLParserTestCase> sqlParserTestCases) {
        Map<String, SQLParserTestCase> result = new HashMap<>(sqlParserTestCases.size(), 1);
        for (SQLParserTestCase each : sqlParserTestCases) {
            Preconditions.checkState(!result.containsKey(each.getSqlCaseId()), "Find duplicated SQL Case ID: %s", each.getSqlCaseId());
            result.put(each.getSqlCaseId(), each);
        }
        return result;
    }
}<|MERGE_RESOLUTION|>--- conflicted
+++ resolved
@@ -892,11 +892,8 @@
         putAll(resetPersistStatementTestCases, result);
         putAll(showReplicasStatementTestCases, result);
         putAll(alterShardingAlgorithmStatementTestCases, result);
-<<<<<<< HEAD
+        putAll(killStatementTestCases, result);
         putAll(cacheIndexStatementTestCases, result);
-=======
-        putAll(killStatementTestCases, result);
->>>>>>> f3e9a240
         return result;
     }
     // CHECKSTYLE:ON
