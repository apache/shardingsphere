--- conflicted
+++ resolved
@@ -1411,12 +1411,9 @@
     @XmlElement(name = "drop-lockdown-profile")
     private final List<DropLockdownProfileStatementTestCase> dropLockdownProfileTestCases = new LinkedList<>();
     
-<<<<<<< HEAD
-=======
     @XmlElement(name = "create-inmemory-join-group")
     private final List<CreateInmemoryJoinGroupStatementTestCase> createInmemoryJoinGroupTestCases = new LinkedList<>();
-    
->>>>>>> fc1da2c9
+
     @XmlElement(name = "cursor")
     private final List<CursorStatementTestCase> cursorTestCases = new LinkedList<>();
     
