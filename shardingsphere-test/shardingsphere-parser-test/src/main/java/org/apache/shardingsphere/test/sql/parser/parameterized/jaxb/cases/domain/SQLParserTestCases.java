/*
 * Licensed to the Apache Software Foundation (ASF) under one or more
 * contributor license agreements.  See the NOTICE file distributed with
 * this work for additional information regarding copyright ownership.
 * The ASF licenses this file to You under the Apache License, Version 2.0
 * (the "License"); you may not use this file except in compliance with
 * the License.  You may obtain a copy of the License at
 *
 *     http://www.apache.org/licenses/LICENSE-2.0
 *
 * Unless required by applicable law or agreed to in writing, software
 * distributed under the License is distributed on an "AS IS" BASIS,
 * WITHOUT WARRANTIES OR CONDITIONS OF ANY KIND, either express or implied.
 * See the License for the specific language governing permissions and
 * limitations under the License.
 */

package org.apache.shardingsphere.test.sql.parser.parameterized.jaxb.cases.domain;

import com.google.common.base.Preconditions;
import lombok.Getter;
import org.apache.shardingsphere.test.sql.parser.parameterized.jaxb.cases.domain.statement.CommonStatementTestCase;
import org.apache.shardingsphere.test.sql.parser.parameterized.jaxb.cases.domain.statement.SQLParserTestCase;
import org.apache.shardingsphere.test.sql.parser.parameterized.jaxb.cases.domain.statement.dal.AlterResourceGroupStatementTestCase;
import org.apache.shardingsphere.test.sql.parser.parameterized.jaxb.cases.domain.statement.dal.BinlogStatementTestCase;
import org.apache.shardingsphere.test.sql.parser.parameterized.jaxb.cases.domain.statement.dal.CacheIndexStatementTestCase;
import org.apache.shardingsphere.test.sql.parser.parameterized.jaxb.cases.domain.statement.dal.CheckTableStatementTestCase;
import org.apache.shardingsphere.test.sql.parser.parameterized.jaxb.cases.domain.statement.dal.ChecksumTableStatementTestCase;
import org.apache.shardingsphere.test.sql.parser.parameterized.jaxb.cases.domain.statement.dal.CloneStatementTestCase;
import org.apache.shardingsphere.test.sql.parser.parameterized.jaxb.cases.domain.statement.dal.CreateResourceGroupStatementTestCase;
import org.apache.shardingsphere.test.sql.parser.parameterized.jaxb.cases.domain.statement.dal.DropResourceGroupStatementTestCase;
import org.apache.shardingsphere.test.sql.parser.parameterized.jaxb.cases.domain.statement.dal.ExplainStatementTestCase;
import org.apache.shardingsphere.test.sql.parser.parameterized.jaxb.cases.domain.statement.dal.FlushStatementTestCase;
import org.apache.shardingsphere.test.sql.parser.parameterized.jaxb.cases.domain.statement.dal.InstallComponentStatementTestCase;
import org.apache.shardingsphere.test.sql.parser.parameterized.jaxb.cases.domain.statement.dal.InstallPluginStatementTestCase;
import org.apache.shardingsphere.test.sql.parser.parameterized.jaxb.cases.domain.statement.dal.KillStatementTestCase;
import org.apache.shardingsphere.test.sql.parser.parameterized.jaxb.cases.domain.statement.dal.LoadIndexInfoStatementTestCase;
import org.apache.shardingsphere.test.sql.parser.parameterized.jaxb.cases.domain.statement.dal.OptimizeTableStatementTestCase;
import org.apache.shardingsphere.test.sql.parser.parameterized.jaxb.cases.domain.statement.dal.RepairTableStatementTestCase;
import org.apache.shardingsphere.test.sql.parser.parameterized.jaxb.cases.domain.statement.dal.ResetPersistStatementTestCase;
import org.apache.shardingsphere.test.sql.parser.parameterized.jaxb.cases.domain.statement.dal.ResetStatementTestCase;
import org.apache.shardingsphere.test.sql.parser.parameterized.jaxb.cases.domain.statement.dal.SetParameterStatementTestCase;
import org.apache.shardingsphere.test.sql.parser.parameterized.jaxb.cases.domain.statement.dal.SetResourceGroupStatementTestCase;
import org.apache.shardingsphere.test.sql.parser.parameterized.jaxb.cases.domain.statement.dal.ShowCharacterSetStatementTestCase;
import org.apache.shardingsphere.test.sql.parser.parameterized.jaxb.cases.domain.statement.dal.ShowCollationStatementTestCase;
import org.apache.shardingsphere.test.sql.parser.parameterized.jaxb.cases.domain.statement.dal.ShowColumnsStatementTestCase;
import org.apache.shardingsphere.test.sql.parser.parameterized.jaxb.cases.domain.statement.dal.ShowCreateTableStatementTestCase;
import org.apache.shardingsphere.test.sql.parser.parameterized.jaxb.cases.domain.statement.dal.ShowCreateTriggerStatementTestCase;
import org.apache.shardingsphere.test.sql.parser.parameterized.jaxb.cases.domain.statement.dal.ShowCreateUserStatementTestCase;
import org.apache.shardingsphere.test.sql.parser.parameterized.jaxb.cases.domain.statement.dal.ShowDatabasesStatementTestCase;
import org.apache.shardingsphere.test.sql.parser.parameterized.jaxb.cases.domain.statement.dal.ShowEventsStatementTestCase;
import org.apache.shardingsphere.test.sql.parser.parameterized.jaxb.cases.domain.statement.dal.ShowFunctionStatusStatementTestCase;
import org.apache.shardingsphere.test.sql.parser.parameterized.jaxb.cases.domain.statement.dal.ShowIndexStatementTestCase;
import org.apache.shardingsphere.test.sql.parser.parameterized.jaxb.cases.domain.statement.dal.ShowOpenTablesStatementTestCase;
import org.apache.shardingsphere.test.sql.parser.parameterized.jaxb.cases.domain.statement.dal.ShowProcedureCodeStatementTestCase;
import org.apache.shardingsphere.test.sql.parser.parameterized.jaxb.cases.domain.statement.dal.ShowProcedureStatusStatementTestCase;
import org.apache.shardingsphere.test.sql.parser.parameterized.jaxb.cases.domain.statement.dal.ShowRelaylogEventsStatementTestCase;
import org.apache.shardingsphere.test.sql.parser.parameterized.jaxb.cases.domain.statement.dal.ShowReplicaStatusStatementTestCase;
import org.apache.shardingsphere.test.sql.parser.parameterized.jaxb.cases.domain.statement.dal.ShowReplicasStatementTestCase;
import org.apache.shardingsphere.test.sql.parser.parameterized.jaxb.cases.domain.statement.dal.ShowSlaveHostsStatementTestCase;
import org.apache.shardingsphere.test.sql.parser.parameterized.jaxb.cases.domain.statement.dal.ShowSlaveStatusStatementTestCase;
import org.apache.shardingsphere.test.sql.parser.parameterized.jaxb.cases.domain.statement.dal.ShowStatementTestCase;
import org.apache.shardingsphere.test.sql.parser.parameterized.jaxb.cases.domain.statement.dal.ShowStatusStatementTestCase;
import org.apache.shardingsphere.test.sql.parser.parameterized.jaxb.cases.domain.statement.dal.ShowTableStatusStatementTestCase;
import org.apache.shardingsphere.test.sql.parser.parameterized.jaxb.cases.domain.statement.dal.ShowTablesStatementTestCase;
import org.apache.shardingsphere.test.sql.parser.parameterized.jaxb.cases.domain.statement.dal.ShowTriggersStatementTestCase;
import org.apache.shardingsphere.test.sql.parser.parameterized.jaxb.cases.domain.statement.dal.ShowVariablesStatementTestCase;
import org.apache.shardingsphere.test.sql.parser.parameterized.jaxb.cases.domain.statement.dal.ShutdownStatementTestCase;
import org.apache.shardingsphere.test.sql.parser.parameterized.jaxb.cases.domain.statement.dal.UninstallComponentStatementTestCase;
import org.apache.shardingsphere.test.sql.parser.parameterized.jaxb.cases.domain.statement.dal.UninstallPluginStatementTestCase;
import org.apache.shardingsphere.test.sql.parser.parameterized.jaxb.cases.domain.statement.dal.UseStatementTestCase;
import org.apache.shardingsphere.test.sql.parser.parameterized.jaxb.cases.domain.statement.dcl.AlterLoginStatementTestCase;
import org.apache.shardingsphere.test.sql.parser.parameterized.jaxb.cases.domain.statement.dcl.AlterRoleStatementTestCase;
import org.apache.shardingsphere.test.sql.parser.parameterized.jaxb.cases.domain.statement.dcl.AlterUserStatementTestCase;
import org.apache.shardingsphere.test.sql.parser.parameterized.jaxb.cases.domain.statement.dcl.CreateLoginStatementTestCase;
import org.apache.shardingsphere.test.sql.parser.parameterized.jaxb.cases.domain.statement.dcl.CreateRoleStatementTestCase;
import org.apache.shardingsphere.test.sql.parser.parameterized.jaxb.cases.domain.statement.dcl.CreateUserStatementTestCase;
import org.apache.shardingsphere.test.sql.parser.parameterized.jaxb.cases.domain.statement.dcl.DenyUserStatementTestCase;
import org.apache.shardingsphere.test.sql.parser.parameterized.jaxb.cases.domain.statement.dcl.DropLoginStatementTestCase;
import org.apache.shardingsphere.test.sql.parser.parameterized.jaxb.cases.domain.statement.dcl.DropRoleStatementTestCase;
import org.apache.shardingsphere.test.sql.parser.parameterized.jaxb.cases.domain.statement.dcl.DropUserStatementTestCase;
import org.apache.shardingsphere.test.sql.parser.parameterized.jaxb.cases.domain.statement.dcl.GrantStatementTestCase;
import org.apache.shardingsphere.test.sql.parser.parameterized.jaxb.cases.domain.statement.dcl.RenameUserStatementTestCase;
import org.apache.shardingsphere.test.sql.parser.parameterized.jaxb.cases.domain.statement.dcl.RevokeStatementTestCase;
import org.apache.shardingsphere.test.sql.parser.parameterized.jaxb.cases.domain.statement.dcl.SetDefaultRoleStatementTestCase;
import org.apache.shardingsphere.test.sql.parser.parameterized.jaxb.cases.domain.statement.dcl.SetPasswordStatementTestCase;
import org.apache.shardingsphere.test.sql.parser.parameterized.jaxb.cases.domain.statement.dcl.SetRoleStatementTestCase;
import org.apache.shardingsphere.test.sql.parser.parameterized.jaxb.cases.domain.statement.ddl.AlterDatabaseStatementTestCase;
import org.apache.shardingsphere.test.sql.parser.parameterized.jaxb.cases.domain.statement.ddl.AlterFunctionStatementTestCase;
import org.apache.shardingsphere.test.sql.parser.parameterized.jaxb.cases.domain.statement.ddl.AlterIndexStatementTestCase;
import org.apache.shardingsphere.test.sql.parser.parameterized.jaxb.cases.domain.statement.ddl.AlterProcedureStatementTestCase;
import org.apache.shardingsphere.test.sql.parser.parameterized.jaxb.cases.domain.statement.ddl.AlterSchemaStatementTestCase;
import org.apache.shardingsphere.test.sql.parser.parameterized.jaxb.cases.domain.statement.ddl.AlterSequenceStatementTestCase;
import org.apache.shardingsphere.test.sql.parser.parameterized.jaxb.cases.domain.statement.ddl.AlterServerStatementTestCase;
import org.apache.shardingsphere.test.sql.parser.parameterized.jaxb.cases.domain.statement.ddl.AlterServiceStatementTestCase;
import org.apache.shardingsphere.test.sql.parser.parameterized.jaxb.cases.domain.statement.ddl.AlterSessionStatementTestCase;
import org.apache.shardingsphere.test.sql.parser.parameterized.jaxb.cases.domain.statement.ddl.AlterSynonymStatementTestCase;
import org.apache.shardingsphere.test.sql.parser.parameterized.jaxb.cases.domain.statement.ddl.AlterSystemStatementTestCase;
import org.apache.shardingsphere.test.sql.parser.parameterized.jaxb.cases.domain.statement.ddl.AlterTableStatementTestCase;
import org.apache.shardingsphere.test.sql.parser.parameterized.jaxb.cases.domain.statement.ddl.AnalyzeStatementTestCase;
import org.apache.shardingsphere.test.sql.parser.parameterized.jaxb.cases.domain.statement.ddl.AssociateStatisticsStatementTestCase;
import org.apache.shardingsphere.test.sql.parser.parameterized.jaxb.cases.domain.statement.ddl.AuditStatementTestCase;
import org.apache.shardingsphere.test.sql.parser.parameterized.jaxb.cases.domain.statement.ddl.CommentStatementTestCase;
import org.apache.shardingsphere.test.sql.parser.parameterized.jaxb.cases.domain.statement.ddl.CreateDatabaseStatementTestCase;
import org.apache.shardingsphere.test.sql.parser.parameterized.jaxb.cases.domain.statement.ddl.CreateFunctionStatementTestCase;
import org.apache.shardingsphere.test.sql.parser.parameterized.jaxb.cases.domain.statement.ddl.CreateIndexStatementTestCase;
import org.apache.shardingsphere.test.sql.parser.parameterized.jaxb.cases.domain.statement.ddl.CreateProcedureStatementTestCase;
import org.apache.shardingsphere.test.sql.parser.parameterized.jaxb.cases.domain.statement.ddl.CreateSchemaStatementTestCase;
import org.apache.shardingsphere.test.sql.parser.parameterized.jaxb.cases.domain.statement.ddl.CreateSequenceStatementTestCase;
import org.apache.shardingsphere.test.sql.parser.parameterized.jaxb.cases.domain.statement.ddl.CreateServerStatementTestCase;
import org.apache.shardingsphere.test.sql.parser.parameterized.jaxb.cases.domain.statement.ddl.CreateServiceStatementTestCase;
import org.apache.shardingsphere.test.sql.parser.parameterized.jaxb.cases.domain.statement.ddl.CreateTableStatementTestCase;
import org.apache.shardingsphere.test.sql.parser.parameterized.jaxb.cases.domain.statement.ddl.CreateTriggerStatementTestCase;
import org.apache.shardingsphere.test.sql.parser.parameterized.jaxb.cases.domain.statement.ddl.CreateViewStatementTestCase;
import org.apache.shardingsphere.test.sql.parser.parameterized.jaxb.cases.domain.statement.ddl.DisassociateStatisticsStatementTestCase;
import org.apache.shardingsphere.test.sql.parser.parameterized.jaxb.cases.domain.statement.ddl.DropDatabaseStatementTestCase;
import org.apache.shardingsphere.test.sql.parser.parameterized.jaxb.cases.domain.statement.ddl.DropFunctionStatementTestCase;
import org.apache.shardingsphere.test.sql.parser.parameterized.jaxb.cases.domain.statement.ddl.DropIndexStatementTestCase;
import org.apache.shardingsphere.test.sql.parser.parameterized.jaxb.cases.domain.statement.ddl.DropProcedureStatementTestCase;
import org.apache.shardingsphere.test.sql.parser.parameterized.jaxb.cases.domain.statement.ddl.DropSchemaStatementTestCase;
import org.apache.shardingsphere.test.sql.parser.parameterized.jaxb.cases.domain.statement.ddl.DropSequenceStatementTestCase;
import org.apache.shardingsphere.test.sql.parser.parameterized.jaxb.cases.domain.statement.ddl.DropServerStatementTestCase;
import org.apache.shardingsphere.test.sql.parser.parameterized.jaxb.cases.domain.statement.ddl.DropServiceStatementTestCase;
import org.apache.shardingsphere.test.sql.parser.parameterized.jaxb.cases.domain.statement.ddl.DropTableStatementTestCase;
import org.apache.shardingsphere.test.sql.parser.parameterized.jaxb.cases.domain.statement.ddl.DropTriggerStatementTestCase;
import org.apache.shardingsphere.test.sql.parser.parameterized.jaxb.cases.domain.statement.ddl.DropViewStatementTestCase;
import org.apache.shardingsphere.test.sql.parser.parameterized.jaxb.cases.domain.statement.ddl.FlashbackDatabaseStatementTestCase;
import org.apache.shardingsphere.test.sql.parser.parameterized.jaxb.cases.domain.statement.ddl.FlashbackTableStatementTestCase;
import org.apache.shardingsphere.test.sql.parser.parameterized.jaxb.cases.domain.statement.ddl.NoAuditStatementTestCase;
import org.apache.shardingsphere.test.sql.parser.parameterized.jaxb.cases.domain.statement.ddl.PurgeStatementTestCase;
import org.apache.shardingsphere.test.sql.parser.parameterized.jaxb.cases.domain.statement.ddl.RenameStatementTestCase;
import org.apache.shardingsphere.test.sql.parser.parameterized.jaxb.cases.domain.statement.ddl.TruncateStatementTestCase;
import org.apache.shardingsphere.test.sql.parser.parameterized.jaxb.cases.domain.statement.distsql.ral.AddShardingHintDatabaseValueStatementTestCase;
import org.apache.shardingsphere.test.sql.parser.parameterized.jaxb.cases.domain.statement.distsql.ral.AddShardingHintTableValueStatementTestCase;
import org.apache.shardingsphere.test.sql.parser.parameterized.jaxb.cases.domain.statement.distsql.ral.ClearHintStatementTestCase;
import org.apache.shardingsphere.test.sql.parser.parameterized.jaxb.cases.domain.statement.distsql.ral.ClearReadwriteSplittingHintStatementTestCase;
import org.apache.shardingsphere.test.sql.parser.parameterized.jaxb.cases.domain.statement.distsql.ral.ClearShardingHintStatementTestCase;
import org.apache.shardingsphere.test.sql.parser.parameterized.jaxb.cases.domain.statement.distsql.ral.ParseStatementTestCase;
import org.apache.shardingsphere.test.sql.parser.parameterized.jaxb.cases.domain.statement.distsql.ral.PreviewStatementTestCase;
import org.apache.shardingsphere.test.sql.parser.parameterized.jaxb.cases.domain.statement.distsql.ral.RefreshTableMetadataStatementTestCase;
import org.apache.shardingsphere.test.sql.parser.parameterized.jaxb.cases.domain.statement.distsql.ral.SetReadwriteSplittingHintStatementTestCase;
import org.apache.shardingsphere.test.sql.parser.parameterized.jaxb.cases.domain.statement.distsql.ral.SetShardingHintDatabaseValueStatementTestCase;
import org.apache.shardingsphere.test.sql.parser.parameterized.jaxb.cases.domain.statement.distsql.ral.SetVariableStatementTestCase;
import org.apache.shardingsphere.test.sql.parser.parameterized.jaxb.cases.domain.statement.distsql.ral.ShowAllVariablesStatementTestCase;
import org.apache.shardingsphere.test.sql.parser.parameterized.jaxb.cases.domain.statement.distsql.ral.ShowInstanceStatementTestCase;
import org.apache.shardingsphere.test.sql.parser.parameterized.jaxb.cases.domain.statement.distsql.ral.ShowReadwriteSplittingHintStatusStatementTestCase;
import org.apache.shardingsphere.test.sql.parser.parameterized.jaxb.cases.domain.statement.distsql.ral.ShowReadwriteSplittingReadResourcesStatementTestCase;
import org.apache.shardingsphere.test.sql.parser.parameterized.jaxb.cases.domain.statement.distsql.ral.ShowScalingListStatementTestCase;
import org.apache.shardingsphere.test.sql.parser.parameterized.jaxb.cases.domain.statement.distsql.ral.ShowShardingHintStatusStatementTestCase;
import org.apache.shardingsphere.test.sql.parser.parameterized.jaxb.cases.domain.statement.distsql.ral.ShowVariableStatementTestCase;
import org.apache.shardingsphere.test.sql.parser.parameterized.jaxb.cases.domain.statement.distsql.ral.scaling.CheckScalingStatementTestCase;
import org.apache.shardingsphere.test.sql.parser.parameterized.jaxb.cases.domain.statement.distsql.ral.scaling.CheckoutScalingStatementTestCase;
import org.apache.shardingsphere.test.sql.parser.parameterized.jaxb.cases.domain.statement.distsql.ral.scaling.ShowScalingCheckAlgorithmsStatementTestCase;
import org.apache.shardingsphere.test.sql.parser.parameterized.jaxb.cases.domain.statement.distsql.ral.scaling.StopScalingSourceWritingStatementTestCase;
import org.apache.shardingsphere.test.sql.parser.parameterized.jaxb.cases.domain.statement.distsql.rdl.alter.AlterDataBaseDiscoveryRuleStatementTestCase;
import org.apache.shardingsphere.test.sql.parser.parameterized.jaxb.cases.domain.statement.distsql.rdl.alter.AlterDefaultSingleTableRuleStatementTestCase;
import org.apache.shardingsphere.test.sql.parser.parameterized.jaxb.cases.domain.statement.distsql.rdl.alter.AlterEncryptRuleStatementTestCase;
import org.apache.shardingsphere.test.sql.parser.parameterized.jaxb.cases.domain.statement.distsql.rdl.alter.AlterReadwriteSplittingRuleStatementTestCase;
import org.apache.shardingsphere.test.sql.parser.parameterized.jaxb.cases.domain.statement.distsql.rdl.alter.AlterResourceStatementTestCase;
import org.apache.shardingsphere.test.sql.parser.parameterized.jaxb.cases.domain.statement.distsql.rdl.alter.AlterShadowAlgorithmStatementTestCase;
import org.apache.shardingsphere.test.sql.parser.parameterized.jaxb.cases.domain.statement.distsql.rdl.alter.AlterShadowRuleStatementTestCase;
import org.apache.shardingsphere.test.sql.parser.parameterized.jaxb.cases.domain.statement.distsql.rdl.alter.AlterShardingAlgorithmStatementTestCase;
import org.apache.shardingsphere.test.sql.parser.parameterized.jaxb.cases.domain.statement.distsql.rdl.alter.AlterShardingAutoTableRuleStatementTestCase;
import org.apache.shardingsphere.test.sql.parser.parameterized.jaxb.cases.domain.statement.distsql.rdl.alter.AlterShardingBindingTableRulesStatementTestCase;
import org.apache.shardingsphere.test.sql.parser.parameterized.jaxb.cases.domain.statement.distsql.rdl.alter.AlterShardingBroadcastTableRulesStatementTestCase;
import org.apache.shardingsphere.test.sql.parser.parameterized.jaxb.cases.domain.statement.distsql.rdl.alter.AlterShardingTableRuleStatementTestCase;
import org.apache.shardingsphere.test.sql.parser.parameterized.jaxb.cases.domain.statement.distsql.rdl.create.AddResourceStatementTestCase;
import org.apache.shardingsphere.test.sql.parser.parameterized.jaxb.cases.domain.statement.distsql.rdl.create.CreateDataBaseDiscoveryRuleStatementTestCase;
import org.apache.shardingsphere.test.sql.parser.parameterized.jaxb.cases.domain.statement.distsql.rdl.create.CreateDefaultShadowAlgorithmStatementTestCase;
import org.apache.shardingsphere.test.sql.parser.parameterized.jaxb.cases.domain.statement.distsql.rdl.create.CreateDefaultShardingStrategyStatementTestCase;
import org.apache.shardingsphere.test.sql.parser.parameterized.jaxb.cases.domain.statement.distsql.rdl.create.CreateDefaultSingleTableRuleStatementTestCase;
import org.apache.shardingsphere.test.sql.parser.parameterized.jaxb.cases.domain.statement.distsql.rdl.create.CreateEncryptRuleStatementTestCase;
import org.apache.shardingsphere.test.sql.parser.parameterized.jaxb.cases.domain.statement.distsql.rdl.create.CreateReadwriteSplittingRuleStatementTestCase;
import org.apache.shardingsphere.test.sql.parser.parameterized.jaxb.cases.domain.statement.distsql.rdl.create.CreateShadowAlgorithmStatementTestCase;
import org.apache.shardingsphere.test.sql.parser.parameterized.jaxb.cases.domain.statement.distsql.rdl.create.CreateShadowRuleStatementTestCase;
import org.apache.shardingsphere.test.sql.parser.parameterized.jaxb.cases.domain.statement.distsql.rdl.create.CreateShardingAlgorithmStatementTestCase;
import org.apache.shardingsphere.test.sql.parser.parameterized.jaxb.cases.domain.statement.distsql.rdl.create.CreateShardingAutoTableRuleStatementTestCase;
import org.apache.shardingsphere.test.sql.parser.parameterized.jaxb.cases.domain.statement.distsql.rdl.create.CreateShardingBindingTableRulesStatementTestCase;
import org.apache.shardingsphere.test.sql.parser.parameterized.jaxb.cases.domain.statement.distsql.rdl.create.CreateShardingBroadcastTableRulesStatementTestCase;
import org.apache.shardingsphere.test.sql.parser.parameterized.jaxb.cases.domain.statement.distsql.rdl.create.CreateShardingTableRuleStatementTestCase;
import org.apache.shardingsphere.test.sql.parser.parameterized.jaxb.cases.domain.statement.distsql.rdl.drop.DropDataBaseDiscoveryRuleStatementTestCase;
import org.apache.shardingsphere.test.sql.parser.parameterized.jaxb.cases.domain.statement.distsql.rdl.drop.DropDefaultSingleTableRuleStatementTestCase;
import org.apache.shardingsphere.test.sql.parser.parameterized.jaxb.cases.domain.statement.distsql.rdl.drop.DropEncryptRuleStatementTestCase;
import org.apache.shardingsphere.test.sql.parser.parameterized.jaxb.cases.domain.statement.distsql.rdl.drop.DropReadwriteSplittingRuleStatementTestCase;
import org.apache.shardingsphere.test.sql.parser.parameterized.jaxb.cases.domain.statement.distsql.rdl.drop.DropResourceStatementTestCase;
import org.apache.shardingsphere.test.sql.parser.parameterized.jaxb.cases.domain.statement.distsql.rdl.drop.DropShadowAlgorithmStatementTestCase;
import org.apache.shardingsphere.test.sql.parser.parameterized.jaxb.cases.domain.statement.distsql.rdl.drop.DropShadowRuleStatementTestCase;
import org.apache.shardingsphere.test.sql.parser.parameterized.jaxb.cases.domain.statement.distsql.rdl.drop.DropShardingBindingTableRulesStatementTestCase;
import org.apache.shardingsphere.test.sql.parser.parameterized.jaxb.cases.domain.statement.distsql.rdl.drop.DropShardingBroadcastTableRulesStatementTestCase;
import org.apache.shardingsphere.test.sql.parser.parameterized.jaxb.cases.domain.statement.distsql.rdl.drop.DropShardingTableRuleStatementTestCase;
import org.apache.shardingsphere.test.sql.parser.parameterized.jaxb.cases.domain.statement.distsql.rql.ShowDataBaseDiscoveryRulesStatementTestCase;
import org.apache.shardingsphere.test.sql.parser.parameterized.jaxb.cases.domain.statement.distsql.rql.ShowEncryptRulesStatementTestCase;
import org.apache.shardingsphere.test.sql.parser.parameterized.jaxb.cases.domain.statement.distsql.rql.ShowReadwriteSplittingRulesStatementTestCase;
import org.apache.shardingsphere.test.sql.parser.parameterized.jaxb.cases.domain.statement.distsql.rql.ShowShadowAlgorithmsStatementTestCase;
import org.apache.shardingsphere.test.sql.parser.parameterized.jaxb.cases.domain.statement.distsql.rql.ShowShadowRulesStatementTestCase;
import org.apache.shardingsphere.test.sql.parser.parameterized.jaxb.cases.domain.statement.distsql.rql.ShowShadowTableRulesStatementTestCase;
import org.apache.shardingsphere.test.sql.parser.parameterized.jaxb.cases.domain.statement.distsql.rql.ShowShardingAlgorithmsStatementTestCase;
import org.apache.shardingsphere.test.sql.parser.parameterized.jaxb.cases.domain.statement.distsql.rql.ShowShardingBindingTableRulesStatementTestCase;
import org.apache.shardingsphere.test.sql.parser.parameterized.jaxb.cases.domain.statement.distsql.rql.ShowShardingBroadcastTableRulesStatementTestCase;
import org.apache.shardingsphere.test.sql.parser.parameterized.jaxb.cases.domain.statement.distsql.rql.ShowShardingTableNodesStatementTestCase;
import org.apache.shardingsphere.test.sql.parser.parameterized.jaxb.cases.domain.statement.distsql.rql.ShowShardingTableRulesStatementTestCase;
import org.apache.shardingsphere.test.sql.parser.parameterized.jaxb.cases.domain.statement.distsql.rql.ShowSingleTableRulesStatementTestCase;
import org.apache.shardingsphere.test.sql.parser.parameterized.jaxb.cases.domain.statement.distsql.rql.ShowSingleTableStatementTestCase;
import org.apache.shardingsphere.test.sql.parser.parameterized.jaxb.cases.domain.statement.dml.CallStatementTestCase;
import org.apache.shardingsphere.test.sql.parser.parameterized.jaxb.cases.domain.statement.dml.DeleteStatementTestCase;
import org.apache.shardingsphere.test.sql.parser.parameterized.jaxb.cases.domain.statement.dml.InsertStatementTestCase;
import org.apache.shardingsphere.test.sql.parser.parameterized.jaxb.cases.domain.statement.dml.MergeStatementTestCase;
import org.apache.shardingsphere.test.sql.parser.parameterized.jaxb.cases.domain.statement.dml.SelectStatementTestCase;
import org.apache.shardingsphere.test.sql.parser.parameterized.jaxb.cases.domain.statement.dml.UpdateStatementTestCase;
import org.apache.shardingsphere.test.sql.parser.parameterized.jaxb.cases.domain.statement.tcl.BeginTransactionStatementTestCase;
import org.apache.shardingsphere.test.sql.parser.parameterized.jaxb.cases.domain.statement.tcl.CommitStatementTestCase;
import org.apache.shardingsphere.test.sql.parser.parameterized.jaxb.cases.domain.statement.tcl.RollbackStatementTestCase;
import org.apache.shardingsphere.test.sql.parser.parameterized.jaxb.cases.domain.statement.tcl.SavepointStatementTestCase;
import org.apache.shardingsphere.test.sql.parser.parameterized.jaxb.cases.domain.statement.tcl.SetAutoCommitStatementTestCase;
import org.apache.shardingsphere.test.sql.parser.parameterized.jaxb.cases.domain.statement.tcl.SetConstraintsStatementTestCase;
import org.apache.shardingsphere.test.sql.parser.parameterized.jaxb.cases.domain.statement.tcl.SetTransactionStatementTestCase;
import org.apache.shardingsphere.test.sql.parser.parameterized.jaxb.cases.domain.statement.tcl.XATestCase;

import javax.xml.bind.annotation.XmlElement;
import javax.xml.bind.annotation.XmlRootElement;
import java.util.Collection;
import java.util.HashMap;
import java.util.HashSet;
import java.util.LinkedList;
import java.util.List;
import java.util.Map;

/**
 * SQL parser test cases.
 */
@XmlRootElement(name = "sql-parser-test-cases")
@Getter
public final class SQLParserTestCases {
    
    @XmlElement(name = "select")
    private final List<SelectStatementTestCase> selectTestCases = new LinkedList<>();
    
    @XmlElement(name = "update")
    private final List<UpdateStatementTestCase> updateTestCases = new LinkedList<>();
    
    @XmlElement(name = "delete")
    private final List<DeleteStatementTestCase> deleteTestCases = new LinkedList<>();
    
    @XmlElement(name = "insert")
    private final List<InsertStatementTestCase> insertTestCases = new LinkedList<>();
    
    @XmlElement(name = "create-table")
    private final List<CreateTableStatementTestCase> createTableTestCases = new LinkedList<>();
    
    @XmlElement(name = "alter-table")
    private final List<AlterTableStatementTestCase> alterTableTestCases = new LinkedList<>();
    
    @XmlElement(name = "drop-table")
    private final List<DropTableStatementTestCase> dropTableTestCases = new LinkedList<>();
    
    @XmlElement(name = "truncate")
    private final List<TruncateStatementTestCase> truncateTestCases = new LinkedList<>();
    
    @XmlElement(name = "create-index")
    private final List<CreateIndexStatementTestCase> createIndexTestCases = new LinkedList<>();
    
    @XmlElement(name = "alter-index")
    private final List<AlterIndexStatementTestCase> alterIndexTestCases = new LinkedList<>();
    
    @XmlElement(name = "drop-index")
    private final List<DropIndexStatementTestCase> dropIndexTestCases = new LinkedList<>();
    
    @XmlElement(name = "set-constraints")
    private final List<SetConstraintsStatementTestCase> setConstraintsTestCases = new LinkedList<>();
    
    @XmlElement(name = "set-transaction")
    private final List<SetTransactionStatementTestCase> setTransactionTestCases = new LinkedList<>();
    
    @XmlElement(name = "begin-transaction")
    private final List<BeginTransactionStatementTestCase> beginTransactionTestCases = new LinkedList<>();
    
    @XmlElement(name = "set-auto-commit")
    private final List<SetAutoCommitStatementTestCase> setAutoCommitTestCases = new LinkedList<>();
    
    @XmlElement(name = "commit")
    private final List<CommitStatementTestCase> commitTestCases = new LinkedList<>();
    
    @XmlElement(name = "rollback")
    private final List<RollbackStatementTestCase> rollbackTestCases = new LinkedList<>();
    
    @XmlElement(name = "savepoint")
    private final List<SavepointStatementTestCase> savepointTestCases = new LinkedList<>();
    
    @XmlElement(name = "grant")
    private final List<GrantStatementTestCase> grantTestCases = new LinkedList<>();
    
    @XmlElement(name = "revoke")
    private final List<RevokeStatementTestCase> revokeTestCases = new LinkedList<>();
    
    @XmlElement(name = "create-user")
    private final List<CreateUserStatementTestCase> createUserTestCases = new LinkedList<>();
    
    @XmlElement(name = "alter-user")
    private final List<AlterUserStatementTestCase> alterUserTestCases = new LinkedList<>();
    
    @XmlElement(name = "drop-user")
    private final List<DropUserStatementTestCase> dropUserTestCases = new LinkedList<>();
    
    @XmlElement(name = "rename-user")
    private final List<RenameUserStatementTestCase> renameUserTestCases = new LinkedList<>();
    
    @XmlElement(name = "deny-user")
    private final List<DenyUserStatementTestCase> denyUserTestCases = new LinkedList<>();
    
    @XmlElement(name = "create-login")
    private final List<CreateLoginStatementTestCase> createLoginTestCases = new LinkedList<>();
    
    @XmlElement(name = "alter-login")
    private final List<AlterLoginStatementTestCase> alterLoginTestCases = new LinkedList<>();
    
    @XmlElement(name = "drop-login")
    private final List<DropLoginStatementTestCase> dropLoginTestCases = new LinkedList<>();
    
    @XmlElement(name = "create-role")
    private final List<CreateRoleStatementTestCase> createRoleTestCases = new LinkedList<>();
    
    @XmlElement(name = "alter-role")
    private final List<AlterRoleStatementTestCase> alterRoleTestCases = new LinkedList<>();
    
    @XmlElement(name = "drop-role")
    private final List<DropRoleStatementTestCase> dropRoleTestCases = new LinkedList<>();
    
    @XmlElement(name = "set-default-role")
    private final List<SetDefaultRoleStatementTestCase> setDefaultRoleTestCases = new LinkedList<>();
    
    @XmlElement(name = "set-role")
    private final List<SetRoleStatementTestCase> setRoleTestCases = new LinkedList<>();
    
    @XmlElement(name = "set-password")
    private final List<SetPasswordStatementTestCase> setPasswordTestCases = new LinkedList<>();
    
    @XmlElement(name = "use")
    private final List<UseStatementTestCase> useTestCases = new LinkedList<>();
    
    @XmlElement(name = "describe")
    private final List<ExplainStatementTestCase> describeTestCases = new LinkedList<>();
    
    @XmlElement(name = "show-databases")
    private final List<ShowDatabasesStatementTestCase> showDatabasesTestCases = new LinkedList<>();
    
    @XmlElement(name = "show-tables")
    private final List<ShowTablesStatementTestCase> showTablesTestCases = new LinkedList<>();
    
    @XmlElement(name = "show-function-status")
    private final List<ShowFunctionStatusStatementTestCase> showFunctionStatusStatementTestCases = new LinkedList<>();
    
    @XmlElement(name = "show-procedure-status")
    private final List<ShowProcedureStatusStatementTestCase> showProcedureStatusStatementTestCases = new LinkedList<>();

    @XmlElement(name = "show-procedure-code")
    private final List<ShowProcedureCodeStatementTestCase> showProcedureCodeStatementTestCases = new LinkedList<>();
    
    @XmlElement(name = "show-relaylog-events")
    private final List<ShowRelaylogEventsStatementTestCase> showRelaylogEventsStatementTestCases = new LinkedList<>();

    @XmlElement(name = "show-slave-hosts")
    private final List<ShowSlaveHostsStatementTestCase> showSlaveHostsStatementTestCases = new LinkedList<>();

    @XmlElement(name = "show-columns")
    private final List<ShowColumnsStatementTestCase> showColumnsTestCases = new LinkedList<>();
    
    @XmlElement(name = "show-create-table")
    private final List<ShowCreateTableStatementTestCase> showCreateTableTestCases = new LinkedList<>();
    
    @XmlElement(name = "show-create-trigger")
    private final List<ShowCreateTriggerStatementTestCase> showCreateTriggerTestCases = new LinkedList<>();
    
    @XmlElement(name = "alter-resource-group")
    private final List<AlterResourceGroupStatementTestCase> alterResourceGroupStatementTestCases = new LinkedList<>();
    
    @XmlElement(name = "create-resource-group")
    private final List<CreateResourceGroupStatementTestCase> createResourceGroupStatementTestCases = new LinkedList<>();
    
    @XmlElement(name = "drop-resource-group")
    private final List<DropResourceGroupStatementTestCase> dropResourceGroupStatementTestCases = new LinkedList<>();
    
    @XmlElement(name = "binlog")
    private final List<BinlogStatementTestCase> binlogStatementTestCases = new LinkedList<>();
    
    @XmlElement(name = "show-create-user")
    private final List<ShowCreateUserStatementTestCase> showCreateUserTestCases = new LinkedList<>();
    
    @XmlElement(name = "show-table-status")
    private final List<ShowTableStatusStatementTestCase> showTableStatusTestCases = new LinkedList<>();
    
    @XmlElement(name = "show-index")
    private final List<ShowIndexStatementTestCase> showIndexTestCases = new LinkedList<>();
    
    @XmlElement(name = "show")
    private final List<ShowStatementTestCase> showTestCases = new LinkedList<>();
    
    @XmlElement(name = "set-parameter")
    private final List<SetParameterStatementTestCase> setVariableTestCases = new LinkedList<>();
    
    @XmlElement(name = "common")
    private final List<CommonStatementTestCase> commonTestCases = new LinkedList<>();
    
    @XmlElement(name = "alter-function")
    private final List<AlterFunctionStatementTestCase> alterFunctionTestCases = new LinkedList<>();
    
    @XmlElement(name = "alter-database")
    private final List<AlterDatabaseStatementTestCase> alterDatabaseTestCase = new LinkedList<>();
    
    @XmlElement(name = "alter-procedure")
    private final List<AlterProcedureStatementTestCase> alterProcedureTestCase = new LinkedList<>();
    
    @XmlElement(name = "alter-server")
    private final List<AlterServerStatementTestCase> alterServerTestCase = new LinkedList<>();
    
    @XmlElement(name = "alter-session")
    private final List<AlterSessionStatementTestCase> alterSessionTestCase = new LinkedList<>();
    
    @XmlElement(name = "alter-synonym")
    private final List<AlterSynonymStatementTestCase> alterSynonymTestCase = new LinkedList<>();
    
    @XmlElement(name = "alter-system")
    private final List<AlterSystemStatementTestCase> alterSystemTestCase = new LinkedList<>();
    
    @XmlElement(name = "create-database")
    private final List<CreateDatabaseStatementTestCase> createDatabaseTestCase = new LinkedList<>();
    
    @XmlElement(name = "create-function")
    private final List<CreateFunctionStatementTestCase> createFunctionTestCase = new LinkedList<>();
    
    @XmlElement(name = "create-procedure")
    private final List<CreateProcedureStatementTestCase> createProcedureTestCase = new LinkedList<>();
    
    @XmlElement(name = "create-server")
    private final List<CreateServerStatementTestCase> createServerTestCase = new LinkedList<>();
    
    @XmlElement(name = "create-trigger")
    private final List<CreateTriggerStatementTestCase> createTriggerTestCase = new LinkedList<>();
    
    @XmlElement(name = "create-view")
    private final List<CreateViewStatementTestCase> createViewTestCase = new LinkedList<>();
    
    @XmlElement(name = "drop-database")
    private final List<DropDatabaseStatementTestCase> dropDatabaseTestCase = new LinkedList<>();
    
    @XmlElement(name = "drop-function")
    private final List<DropFunctionStatementTestCase> dropFunctionTestCase = new LinkedList<>();
    
    @XmlElement(name = "drop-procedure")
    private final List<DropProcedureStatementTestCase> dropProcedureTestCase = new LinkedList<>();
    
    @XmlElement(name = "drop-server")
    private final List<DropServerStatementTestCase> dropServerTestCase = new LinkedList<>();
    
    @XmlElement(name = "drop-trigger")
    private final List<DropTriggerStatementTestCase> dropTriggerTestCase = new LinkedList<>();

    @XmlElement(name = "show-triggers")
    private final List<ShowTriggersStatementTestCase> showTriggerTestCase = new LinkedList<>();

    @XmlElement(name = "drop-view")
    private final List<DropViewStatementTestCase> dropViewTestCase = new LinkedList<>();
    
    @XmlElement(name = "call")
    private final List<CallStatementTestCase> callProcedureTestCase = new LinkedList<>();
    
    @XmlElement(name = "xa")
    private final List<XATestCase> xaTestCase = new LinkedList<>();
    
    @XmlElement(name = "merge")
    private final List<MergeStatementTestCase> mergeTestCase = new LinkedList<>();
    
    @XmlElement(name = "create-sequence")
    private final List<CreateSequenceStatementTestCase> createSequenceTestCase = new LinkedList<>();
    
    @XmlElement(name = "alter-sequence")
    private final List<AlterSequenceStatementTestCase> alterSequenceTestCase = new LinkedList<>();
    
    @XmlElement(name = "drop-sequence")
    private final List<DropSequenceStatementTestCase> dropSequenceTestCase = new LinkedList<>();
    
    @XmlElement(name = "analyze")
    private final List<AnalyzeStatementTestCase> analyzeTestCase = new LinkedList<>();
    
    @XmlElement(name = "associate-statistics")
    private final List<AssociateStatisticsStatementTestCase> associateStatisticsTestCase = new LinkedList<>();
    
    @XmlElement(name = "disassociate-statistics")
    private final List<DisassociateStatisticsStatementTestCase> disassociateStatisticsTestCase = new LinkedList<>();
    
    @XmlElement(name = "audit")
    private final List<AuditStatementTestCase> auditTestCase = new LinkedList<>();

    @XmlElement(name = "no-audit")
    private final List<NoAuditStatementTestCase> noAuditTestCase = new LinkedList<>();
    
    @XmlElement(name = "comment")
    private final List<CommentStatementTestCase> commentTestCase = new LinkedList<>();
    
    @XmlElement(name = "flashback-database")
    private final List<FlashbackDatabaseStatementTestCase> flashbackDatabaseTestCase = new LinkedList<>();
    
    @XmlElement(name = "flashback-table")
    private final List<FlashbackTableStatementTestCase> flashbackTableTestCase = new LinkedList<>();
    
    @XmlElement(name = "purge")
    private final List<PurgeStatementTestCase> purgeTestCase = new LinkedList<>();
    
    @XmlElement(name = "rename")
    private final List<RenameStatementTestCase> renameTestCase = new LinkedList<>();
    
    @XmlElement(name = "add-resource")
    private final List<AddResourceStatementTestCase> addResourceTestCase = new LinkedList<>();
    
    @XmlElement(name = "alter-resource")
    private final List<AlterResourceStatementTestCase> alterResourceTestCase = new LinkedList<>();
    
    @XmlElement(name = "alter-database-discovery-rule")
    private final List<AlterDataBaseDiscoveryRuleStatementTestCase> alterDataBaseDiscoveryRuleTestCase = new LinkedList<>();
    
    @XmlElement(name = "alter-encrypt-rule")
    private final List<AlterEncryptRuleStatementTestCase> alterEncryptRuleTestCase = new LinkedList<>();
    
    @XmlElement(name = "alter-readwrite-splitting-rule")
    private final List<AlterReadwriteSplittingRuleStatementTestCase> alterReadwriteSplittingRuleTestCase = new LinkedList<>();
    
    @XmlElement(name = "alter-sharding-binding-table-rules")
    private final List<AlterShardingBindingTableRulesStatementTestCase> alterShardingBindingTableRulesTestCase = new LinkedList<>();
    
    @XmlElement(name = "alter-sharding-broadcast-table-rules")
    private final List<AlterShardingBroadcastTableRulesStatementTestCase> alterShardingBroadcastTableRulesTestCase = new LinkedList<>();
    
    @XmlElement(name = "alter-sharding-auto-table-rule")
    private final List<AlterShardingAutoTableRuleStatementTestCase> alterShardingTableRuleTestCase = new LinkedList<>();
    
    @XmlElement(name = "alter-sharding-table-rule")
    private final List<AlterShardingTableRuleStatementTestCase> alterShardingTableRuleTestCases = new LinkedList<>();
    
    @XmlElement(name = "create-database-discovery-rule")
    private final List<CreateDataBaseDiscoveryRuleStatementTestCase> createDataBaseDiscoveryRuleTestCase = new LinkedList<>();
    
    @XmlElement(name = "create-encrypt-rule")
    private final List<CreateEncryptRuleStatementTestCase> createEncryptRuleTestCase = new LinkedList<>();
    
    @XmlElement(name = "create-readwrite-splitting-rule")
    private final List<CreateReadwriteSplittingRuleStatementTestCase> createReadwriteSplittingRuleTestCase = new LinkedList<>();
    
    @XmlElement(name = "create-sharding-binding-table-rule")
    private final List<CreateShardingBindingTableRulesStatementTestCase> createShardingBindingTableRulesTestCase = new LinkedList<>();
    
    @XmlElement(name = "create-sharding-broadcast-table-rule")
    private final List<CreateShardingBroadcastTableRulesStatementTestCase> createShardingBroadcastTableRulesTestCase = new LinkedList<>();
    
    @XmlElement(name = "create-sharding-auto-table-rule")
    private final List<CreateShardingAutoTableRuleStatementTestCase> createShardingTableRuleTestCase = new LinkedList<>();
  
    @XmlElement(name = "create-sharding-table-rule")
    private final List<CreateShardingTableRuleStatementTestCase> createShardingTableRuleTestCases = new LinkedList<>();
    
    @XmlElement(name = "drop-database-discovery-rule")
    private final List<DropDataBaseDiscoveryRuleStatementTestCase> dropDataBaseDiscoveryRuleTestCase = new LinkedList<>();
    
    @XmlElement(name = "drop-encrypt-rule")
    private final List<DropEncryptRuleStatementTestCase> dropEncryptRuleTestCase = new LinkedList<>();
    
    @XmlElement(name = "drop-readwrite-splitting-rule")
    private final List<DropReadwriteSplittingRuleStatementTestCase> dropReadwriteSplittingRuleTestCase = new LinkedList<>();
    
    @XmlElement(name = "drop-resource")
    private final List<DropResourceStatementTestCase> dropResourceTestCase = new LinkedList<>();
    
    @XmlElement(name = "drop-sharding-binding-table-rules")
    private final List<DropShardingBindingTableRulesStatementTestCase> dropShardingBindingTableRulesTestCase = new LinkedList<>();
    
    @XmlElement(name = "drop-sharding-broadcast-table-rules")
    private final List<DropShardingBroadcastTableRulesStatementTestCase> dropShardingBroadcastTableRulesTestCase = new LinkedList<>();
    
    @XmlElement(name = "drop-sharding-table-rule")
    private final List<DropShardingTableRuleStatementTestCase> dropShardingTableRuleTestCase = new LinkedList<>();
    
    @XmlElement(name = "show-db-discovery-rules")
    private final List<ShowDataBaseDiscoveryRulesStatementTestCase> showDataBaseDiscoveryRulesTestCase = new LinkedList<>();
    
    @XmlElement(name = "show-encrypt-rules")
    private final List<ShowEncryptRulesStatementTestCase> showEncryptRulesTestCase = new LinkedList<>();
    
    @XmlElement(name = "show-readwrite-splitting-rules")
    private final List<ShowReadwriteSplittingRulesStatementTestCase> showReadwriteSplittingRulesTestCase = new LinkedList<>();
    
    @XmlElement(name = "show-sharding-binding-table-rules")
    private final List<ShowShardingBindingTableRulesStatementTestCase> showShardingBindingTableRulesTestCase = new LinkedList<>();
    
    @XmlElement(name = "show-sharding-broadcast-table-rules")
    private final List<ShowShardingBroadcastTableRulesStatementTestCase> showShardingBroadcastTableRulesTestCase = new LinkedList<>();
    
    @XmlElement(name = "show-sharding-algorithms")
    private final List<ShowShardingAlgorithmsStatementTestCase> showShardingAlgorithmsTestCase = new LinkedList<>();
    
    @XmlElement(name = "show-sharding-table-rules")
    private final List<ShowShardingTableRulesStatementTestCase> showShardingTableRulesTestCase = new LinkedList<>();
    
    @XmlElement(name = "show-sharding-table-rule")
    private final List<ShowShardingTableRulesStatementTestCase> showShardingTableRuleTestCase = new LinkedList<>();
    
    @XmlElement(name = "show-scaling-list")
    private final List<ShowScalingListStatementTestCase> showScalingListStatementTestCase = new LinkedList<>();
    
    @XmlElement(name = "check-scaling")
    private final List<CheckScalingStatementTestCase> checkScalingStatementTestCase = new LinkedList<>();
    
    @XmlElement(name = "show-scaling-check-algorithms")
    private final List<ShowScalingCheckAlgorithmsStatementTestCase> showScalingCheckAlgorithmsStatementTestCase = new LinkedList<>();
    
    @XmlElement(name = "stop-scaling-source-writing")
    private final List<StopScalingSourceWritingStatementTestCase> stopScalingSourceWritingStatementTestCase = new LinkedList<>();
    
    @XmlElement(name = "checkout-scaling")
    private final List<CheckoutScalingStatementTestCase> checkoutScalingStatementTestCases = new LinkedList<>();
    
    @XmlElement(name = "preview-sql")
    private final List<PreviewStatementTestCase> previewStatementTestCase = new LinkedList<>();
    
    @XmlElement(name = "parse-sql")
    private final List<ParseStatementTestCase> parseStatementAsserts = new LinkedList<>();
    
    @XmlElement(name = "show-variable")
    private final List<ShowVariableStatementTestCase> showVariableStatementTestCase = new LinkedList<>();
    
    @XmlElement(name = "show-all-variables")
    private final List<ShowAllVariablesStatementTestCase> showAllVariablesStatementTestCase = new LinkedList<>();
    
    @XmlElement(name = "set-variable")
    private final List<SetVariableStatementTestCase> setVariableStatementTestCase = new LinkedList<>();
    
    @XmlElement(name = "set-readwrite-splitting-hint-source")
    private final List<SetReadwriteSplittingHintStatementTestCase> setReadwriteSplittingHintStatementTestCase = new LinkedList<>();
    
    @XmlElement(name = "set-sharding-hint-database-value")
    private final List<SetShardingHintDatabaseValueStatementTestCase> setShardingHintDatabaseValueStatementTestCase = new LinkedList<>();
    
    @XmlElement(name = "add-sharding-hint-database-value")
    private final List<AddShardingHintDatabaseValueStatementTestCase> addShardingHintDatabaseValueStatementTestCase = new LinkedList<>();
    
    @XmlElement(name = "add-sharding-hint-table-value")
    private final List<AddShardingHintTableValueStatementTestCase> addShardingHintTableValueStatementTestCase = new LinkedList<>();
    
    @XmlElement(name = "show-readwrite-splitting-hint-source")
    private final List<ShowReadwriteSplittingHintStatusStatementTestCase> showReadwriteSplittingHintStatusStatementTestCase = new LinkedList<>();
    
    @XmlElement(name = "show-sharding-hint-status")
    private final List<ShowShardingHintStatusStatementTestCase> showShardingHintStatusStatementTestCase = new LinkedList<>();
    
    @XmlElement(name = "clear-readwrite-splitting-hint-source")
    private final List<ClearReadwriteSplittingHintStatementTestCase> clearReadwriteSplittingHintStatementTestCase = new LinkedList<>();
    
    @XmlElement(name = "clear-sharding-hint")
    private final List<ClearShardingHintStatementTestCase> clearShardingHintStatementTestCase = new LinkedList<>();
    
    @XmlElement(name = "clear-hint")
    private final List<ClearHintStatementTestCase> clearHintStatementTestCase = new LinkedList<>();
    
    @XmlElement(name = "create-shadow-rule")
    private final List<CreateShadowRuleStatementTestCase> createShadowRuleTestCase = new LinkedList<>();
    
    @XmlElement(name = "drop-shadow-rule")
    private final List<DropShadowRuleStatementTestCase> dropShadowRuleTestCase = new LinkedList<>();
    
    @XmlElement(name = "alter-shadow-rule")
    private final List<AlterShadowRuleStatementTestCase> alterShadowRuleTestCase = new LinkedList<>();
    
    @XmlElement(name = "alter-shadow-algorithm")
    private final List<AlterShadowAlgorithmStatementTestCase> alterShadowAlgorithmTestCase = new LinkedList<>();
 
    @XmlElement(name = "create-shadow-algorithm")
    private final List<CreateShadowAlgorithmStatementTestCase> createShadowAlgorithmTestCase = new LinkedList<>();
    
    @XmlElement(name = "show-shadow-rules")
    private final List<ShowShadowRulesStatementTestCase> showShadowRulesStatementTestCase = new LinkedList<>();
    
    @XmlElement(name = "show-shadow-algorithms")
    private final List<ShowShadowAlgorithmsStatementTestCase> showShadowAlgorithmsStatementTestCase = new LinkedList<>();
    
    @XmlElement(name = "show-shadow-table-rules")
    private final List<ShowShadowTableRulesStatementTestCase> showShadowTableRulesStatementTestCase = new LinkedList<>();
    
    @XmlElement(name = "drop-shadow-algorithm")
    private final List<DropShadowAlgorithmStatementTestCase> dropShadowAlgorithmStatementTestCase = new LinkedList<>();
    
    @XmlElement(name = "create-service")
    private final List<CreateServiceStatementTestCase> createServiceTestCase = new LinkedList<>();
    
    @XmlElement(name = "alter-service")
    private final List<AlterServiceStatementTestCase> alterServiceTestCase = new LinkedList<>();
    
    @XmlElement(name = "drop-service")
    private final List<DropServiceStatementTestCase> dropServiceTestCase = new LinkedList<>();
    
    @XmlElement(name = "create-schema")
    private final List<CreateSchemaStatementTestCase> createSchemaTestCase = new LinkedList<>();
    
    @XmlElement(name = "alter-schema")
    private final List<AlterSchemaStatementTestCase> alterSchemaTestCase = new LinkedList<>();
    
    @XmlElement(name = "drop-schema")
    private final List<DropSchemaStatementTestCase> dropSchemaTestCase = new LinkedList<>();
    
    @XmlElement(name = "install-component")
    private final List<InstallComponentStatementTestCase> installComponentTestCase = new LinkedList<>();
    
    @XmlElement(name = "flush")
    private final List<FlushStatementTestCase> flushStatementTestCase = new LinkedList<>();
    
    @XmlElement(name = "install-plugin")
    private final List<InstallPluginStatementTestCase> installPluginStatementTestCase = new LinkedList<>();
    
    @XmlElement(name = "show-instance")
    private final List<ShowInstanceStatementTestCase> showInstanceStatementTestCases = new LinkedList<>();
    
    @XmlElement(name = "clone")
    private final List<CloneStatementTestCase> cloneStatementTestCases = new LinkedList<>();
    
    @XmlElement(name = "show-readwrite-splitting-read-resources")
    private final List<ShowReadwriteSplittingReadResourcesStatementTestCase> showReadwriteSplittingReadResourcesStatementTestCases = new LinkedList<>();
    
    @XmlElement(name = "uninstall-component")
    private final List<UninstallComponentStatementTestCase> uninstallComponentStatementTestCases = new LinkedList<>();

    @XmlElement(name = "uninstall-plugin")
    private final List<UninstallPluginStatementTestCase> uninstallPluginStatementTestCases = new LinkedList<>();
    
    @XmlElement(name = "show-single-table")
    private final List<ShowSingleTableStatementTestCase> showSingleTableStatementTestCases = new LinkedList<>();
    
    @XmlElement(name = "show-single-table-rules")
    private final List<ShowSingleTableRulesStatementTestCase> showSingleTableRulesStatementTestCases = new LinkedList<>();
    
    @XmlElement(name = "show-sharding-table-nodes")
    private final List<ShowShardingTableNodesStatementTestCase> showShardingTableNodesStatementTestCases = new LinkedList<>();
    
    @XmlElement(name = "set-resource-group")
    private final List<SetResourceGroupStatementTestCase> setResourceGroupStatementTestCases = new LinkedList<>();
    
    @XmlElement(name = "optimize-table")
    private final List<OptimizeTableStatementTestCase> optimizeTableStatementTestCases = new LinkedList<>();
    
    @XmlElement(name = "repair-table")
    private final List<RepairTableStatementTestCase> repairTableStatementTestCases = new LinkedList<>();
    
    @XmlElement(name = "create-sharding-algorithm")
    private final List<CreateShardingAlgorithmStatementTestCase> createShardingAlgorithmStatementTestCases = new LinkedList<>();
    
    @XmlElement(name = "create-default-sharding-strategy")
    private final List<CreateDefaultShardingStrategyStatementTestCase> createDefaultShardingStrategyStatementTestCases = new LinkedList<>();
    
    @XmlElement(name = "create-default-shadow-algorithm")
    private final List<CreateDefaultShadowAlgorithmStatementTestCase> createDefaultShadowAlgorithmStatementTestCases = new LinkedList<>();
    
    @XmlElement(name = "show-replicas")
    private final List<ShowReplicasStatementTestCase> showReplicasStatementTestCases = new LinkedList<>();

    @XmlElement(name = "show-replica-status")
    private final List<ShowReplicaStatusStatementTestCase> showReplicaStatusStatementTestCases = new LinkedList<>();

    @XmlElement(name = "show-slave-status")
    private final List<ShowSlaveStatusStatementTestCase> showSlaveStatusStatementTestCases = new LinkedList<>();

    @XmlElement(name = "alter-sharding-algorithm")
    private final List<AlterShardingAlgorithmStatementTestCase> alterShardingAlgorithmStatementTestCases = new LinkedList<>();
    
    @XmlElement(name = "reset")
    private final List<ResetStatementTestCase> resetStatementTestCases = new LinkedList<>();

    @XmlElement(name = "reset-persist")
    private final List<ResetPersistStatementTestCase> resetPersistStatementTestCases = new LinkedList<>();
    
    @XmlElement(name = "cache-index")
    private final List<CacheIndexStatementTestCase> cacheIndexStatementTestCases = new LinkedList<>();
    
    @XmlElement(name = "load-index")
    private final List<LoadIndexInfoStatementTestCase> loadIndexInfoStatementTestCases = new LinkedList<>();

    @XmlElement(name = "kill")
    private final List<KillStatementTestCase> killStatementTestCases = new LinkedList<>();

    @XmlElement(name = "shutdown")
    private final List<ShutdownStatementTestCase> shutdownStatementTestCases = new LinkedList<>();

    @XmlElement(name = "create-default-single-table")
    private final List<CreateDefaultSingleTableRuleStatementTestCase> createDefaultSingleTableRuleStatementTestCases = new LinkedList<>();
    
    @XmlElement(name = "alter-default-single-table")
    private final List<AlterDefaultSingleTableRuleStatementTestCase> alterDefaultSingleTableRuleStatementTestCases = new LinkedList<>();
    
    @XmlElement(name = "drop-default-single-table")
    private final List<DropDefaultSingleTableRuleStatementTestCase> dropDefaultSingleTableRuleStatementTestCases = new LinkedList<>();
    
    @XmlElement(name = "show-open-tables")
    private final List<ShowOpenTablesStatementTestCase> showOpenTablesStatementTestCases = new LinkedList<>();

    @XmlElement(name = "check-table")
    private final List<CheckTableStatementTestCase> checkTableTestCases = new LinkedList<>();
    
    @XmlElement(name = "checksum-table")
    private final List<ChecksumTableStatementTestCase> checksumTableTestCases = new LinkedList<>();
    
    @XmlElement(name = "show-status")
    private final List<ShowStatusStatementTestCase> showStatusStatementTestCases = new LinkedList<>();
    
    @XmlElement(name = "refresh-table-metadata")
    private final List<RefreshTableMetadataStatementTestCase> refreshTableMetadataStatementTestCases = new LinkedList<>();
    
    @XmlElement(name = "show-events")
    private final List<ShowEventsStatementTestCase> showEventsStatementTestCases = new LinkedList<>();
    
<<<<<<< HEAD
    @XmlElement(name = "show-variables")
    private final List<ShowVariablesStatementTestCase> showVariablesStatementTestCases = new LinkedList<>();
=======
    @XmlElement(name = "show-character-set")
    private final List<ShowCharacterSetStatementTestCase> showCharacterSetStatementTestCases = new LinkedList<>();
    
    @XmlElement(name = "show-collation")
    private final List<ShowCollationStatementTestCase> showCollationStatementTestCases = new LinkedList<>();
>>>>>>> 4e048c5c
    
    /**
     * Get all SQL parser test cases.
     *
     * @return all SQL parser test cases
     */
    // CHECKSTYLE:OFF
    public Map<String, SQLParserTestCase> getAllSQLParserTestCases() {
        Map<String, SQLParserTestCase> result = new HashMap<>();
        putAll(selectTestCases, result);
        putAll(updateTestCases, result);
        putAll(deleteTestCases, result);
        putAll(insertTestCases, result);
        putAll(createTableTestCases, result);
        putAll(alterTableTestCases, result);
        putAll(dropTableTestCases, result);
        putAll(truncateTestCases, result);
        putAll(createIndexTestCases, result);
        putAll(alterIndexTestCases, result);
        putAll(dropIndexTestCases, result);
        putAll(setConstraintsTestCases, result);
        putAll(setTransactionTestCases, result);
        putAll(beginTransactionTestCases, result);
        putAll(setAutoCommitTestCases, result);
        putAll(commitTestCases, result);
        putAll(rollbackTestCases, result);
        putAll(savepointTestCases, result);
        putAll(grantTestCases, result);
        putAll(revokeTestCases, result);
        putAll(createUserTestCases, result);
        putAll(alterUserTestCases, result);
        putAll(dropUserTestCases, result);
        putAll(renameUserTestCases, result);
        putAll(denyUserTestCases, result);
        putAll(createLoginTestCases, result);
        putAll(alterLoginTestCases, result);
        putAll(dropLoginTestCases, result);
        putAll(createRoleTestCases, result);
        putAll(alterRoleTestCases, result);
        putAll(dropRoleTestCases, result);
        putAll(setDefaultRoleTestCases, result);
        putAll(setRoleTestCases, result);
        putAll(setPasswordTestCases, result);
        putAll(useTestCases, result);
        putAll(describeTestCases, result);
        putAll(showDatabasesTestCases, result);
        putAll(showTablesTestCases, result);
        putAll(showFunctionStatusStatementTestCases, result);
        putAll(showProcedureStatusStatementTestCases, result);
        putAll(showRelaylogEventsStatementTestCases, result);
        putAll(showSlaveHostsStatementTestCases, result);
        putAll(showProcedureCodeStatementTestCases, result);
        putAll(showColumnsTestCases, result);
        putAll(showCreateTableTestCases, result);
        putAll(showCreateTriggerTestCases, result);
        putAll(showCreateUserTestCases, result);
        putAll(showTableStatusTestCases, result);
        putAll(showIndexTestCases, result);
        putAll(showTestCases, result);
        putAll(setVariableTestCases, result);
        putAll(commonTestCases, result);
        putAll(alterFunctionTestCases, result);
        putAll(alterServerTestCase, result);
        putAll(alterSessionTestCase, result);
        putAll(alterSynonymTestCase, result);
        putAll(alterSystemTestCase, result);
        putAll(alterProcedureTestCase, result);
        putAll(alterDatabaseTestCase, result);
        putAll(createViewTestCase, result);
        putAll(createTriggerTestCase, result);
        putAll(createServerTestCase, result);
        putAll(createProcedureTestCase, result);
        putAll(createFunctionTestCase, result);
        putAll(createDatabaseTestCase, result);
        putAll(dropViewTestCase, result);
        putAll(dropTriggerTestCase, result);
        putAll(showTriggerTestCase, result);
        putAll(dropServerTestCase, result);
        putAll(dropProcedureTestCase, result);
        putAll(dropFunctionTestCase, result);
        putAll(dropDatabaseTestCase, result);
        putAll(callProcedureTestCase, result);
        putAll(xaTestCase, result);
        putAll(mergeTestCase, result);
        putAll(createSequenceTestCase, result);
        putAll(alterSequenceTestCase, result);
        putAll(dropSequenceTestCase, result);
        putAll(analyzeTestCase, result);
        putAll(associateStatisticsTestCase, result);
        putAll(disassociateStatisticsTestCase, result);
        putAll(auditTestCase, result);
        putAll(noAuditTestCase, result);
        putAll(commentTestCase, result);
        putAll(flashbackDatabaseTestCase, result);
        putAll(flashbackTableTestCase, result);
        putAll(purgeTestCase, result);
        putAll(renameTestCase, result);
        putAll(addResourceTestCase, result);
        putAll(alterResourceTestCase, result);
        putAll(alterDataBaseDiscoveryRuleTestCase, result);
        putAll(alterEncryptRuleTestCase, result);
        putAll(alterReadwriteSplittingRuleTestCase, result);
        putAll(alterShardingBindingTableRulesTestCase, result);
        putAll(alterShardingBroadcastTableRulesTestCase, result);
        putAll(alterShardingTableRuleTestCase, result);
        putAll(createDataBaseDiscoveryRuleTestCase, result);
        putAll(createEncryptRuleTestCase, result);
        putAll(createReadwriteSplittingRuleTestCase, result);
        putAll(createShardingBindingTableRulesTestCase, result);
        putAll(createShardingBroadcastTableRulesTestCase, result);
        putAll(createShardingTableRuleTestCase, result);
        putAll(dropDataBaseDiscoveryRuleTestCase, result);
        putAll(dropResourceTestCase, result);
        putAll(dropEncryptRuleTestCase, result);
        putAll(dropReadwriteSplittingRuleTestCase, result);
        putAll(dropShardingBindingTableRulesTestCase, result);
        putAll(dropShardingBroadcastTableRulesTestCase, result);
        putAll(dropShardingTableRuleTestCase, result);
        putAll(showDataBaseDiscoveryRulesTestCase, result);
        putAll(showEncryptRulesTestCase, result);
        putAll(showReadwriteSplittingRulesTestCase, result);
        putAll(showShardingBindingTableRulesTestCase, result);
        putAll(showShardingBroadcastTableRulesTestCase, result);
        putAll(showShardingAlgorithmsTestCase, result);
        putAll(showShardingTableRulesTestCase, result);
        putAll(showShardingTableRuleTestCase, result);
        putAll(showScalingListStatementTestCase, result);
        putAll(checkScalingStatementTestCase, result);
        putAll(showScalingCheckAlgorithmsStatementTestCase, result);
        putAll(stopScalingSourceWritingStatementTestCase, result);
        putAll(checkoutScalingStatementTestCases, result);
        putAll(showVariableStatementTestCase, result);
        putAll(showAllVariablesStatementTestCase, result);
        putAll(setVariableStatementTestCase, result);
        putAll(previewStatementTestCase, result);
        putAll(parseStatementAsserts, result);
        putAll(setReadwriteSplittingHintStatementTestCase, result);
        putAll(setShardingHintDatabaseValueStatementTestCase, result);
        putAll(addShardingHintDatabaseValueStatementTestCase, result);
        putAll(addShardingHintTableValueStatementTestCase, result);
        putAll(showReadwriteSplittingHintStatusStatementTestCase, result);
        putAll(showShardingHintStatusStatementTestCase, result);
        putAll(clearReadwriteSplittingHintStatementTestCase, result);
        putAll(clearShardingHintStatementTestCase, result);
        putAll(clearHintStatementTestCase, result);
        putAll(createShadowRuleTestCase, result);
        putAll(dropShadowRuleTestCase, result);
        putAll(alterShadowRuleTestCase, result);
        putAll(alterShadowAlgorithmTestCase, result);
        putAll(showShadowRulesStatementTestCase, result);
        putAll(showShadowTableRulesStatementTestCase, result);
        putAll(showShadowAlgorithmsStatementTestCase, result);
        putAll(dropShadowAlgorithmStatementTestCase, result);
        putAll(createServiceTestCase, result);
        putAll(alterServiceTestCase, result);
        putAll(dropServiceTestCase, result);
        putAll(createSchemaTestCase, result);
        putAll(alterSchemaTestCase, result);
        putAll(dropSchemaTestCase, result);
        putAll(installComponentTestCase, result);
        putAll(flushStatementTestCase, result);
        putAll(installPluginStatementTestCase, result);
        putAll(showInstanceStatementTestCases, result);
        putAll(cloneStatementTestCases, result);
        putAll(showReadwriteSplittingReadResourcesStatementTestCases, result);
        putAll(uninstallComponentStatementTestCases, result);
        putAll(alterResourceGroupStatementTestCases, result);
        putAll(createResourceGroupStatementTestCases, result);
        putAll(dropResourceGroupStatementTestCases, result);
        putAll(binlogStatementTestCases, result);
        putAll(uninstallPluginStatementTestCases, result);
        putAll(showSingleTableStatementTestCases, result);
        putAll(showSingleTableRulesStatementTestCases, result);
        putAll(showShardingTableNodesStatementTestCases, result);
        putAll(setResourceGroupStatementTestCases, result);
        putAll(optimizeTableStatementTestCases, result);
        putAll(repairTableStatementTestCases, result);
        putAll(createShardingAlgorithmStatementTestCases, result);
        putAll(createDefaultShardingStrategyStatementTestCases, result);
        putAll(createShardingTableRuleTestCases, result);
        putAll(alterShardingTableRuleTestCases, result);
        putAll(resetStatementTestCases, result);
        putAll(resetPersistStatementTestCases, result);
        putAll(showReplicasStatementTestCases, result);
        putAll(showReplicaStatusStatementTestCases, result);
        putAll(showSlaveStatusStatementTestCases, result);
        putAll(alterShardingAlgorithmStatementTestCases, result);
        putAll(killStatementTestCases, result);
        putAll(createDefaultShadowAlgorithmStatementTestCases, result);
        putAll(cacheIndexStatementTestCases, result);
        putAll(loadIndexInfoStatementTestCases, result);
        putAll(createShadowAlgorithmTestCase, result);
        putAll(createDefaultSingleTableRuleStatementTestCases, result);
        putAll(alterDefaultSingleTableRuleStatementTestCases, result);
        putAll(dropDefaultSingleTableRuleStatementTestCases, result);
        putAll(shutdownStatementTestCases, result);
        putAll(showOpenTablesStatementTestCases, result);
        putAll(showStatusStatementTestCases, result);
        putAll(checkTableTestCases, result);
        putAll(checksumTableTestCases, result);
        putAll(refreshTableMetadataStatementTestCases, result);
        putAll(showEventsStatementTestCases, result);
<<<<<<< HEAD
        putAll(showVariablesStatementTestCases, result);
=======
        putAll(showCharacterSetStatementTestCases, result);
        putAll(showCollationStatementTestCases, result);
>>>>>>> 4e048c5c
        return result;
    }
    // CHECKSTYLE:ON
    
    private void putAll(final List<? extends SQLParserTestCase> sqlParserTestCases, final Map<String, SQLParserTestCase> target) {
        Map<String, SQLParserTestCase> sqlParserTestCaseMap = getSQLParserTestCases(sqlParserTestCases);
        Collection<String> sqlParserTestCaseIds = new HashSet<>(sqlParserTestCaseMap.keySet());
        sqlParserTestCaseIds.retainAll(target.keySet());
        Preconditions.checkState(sqlParserTestCaseIds.isEmpty(), "Find duplicated SQL Case IDs: %s", sqlParserTestCaseIds);
        target.putAll(sqlParserTestCaseMap);
    }
    
    private Map<String, SQLParserTestCase> getSQLParserTestCases(final List<? extends SQLParserTestCase> sqlParserTestCases) {
        Map<String, SQLParserTestCase> result = new HashMap<>(sqlParserTestCases.size(), 1);
        for (SQLParserTestCase each : sqlParserTestCases) {
            Preconditions.checkState(!result.containsKey(each.getSqlCaseId()), "Find duplicated SQL Case ID: %s", each.getSqlCaseId());
            result.put(each.getSqlCaseId(), each);
        }
        return result;
    }
}<|MERGE_RESOLUTION|>--- conflicted
+++ resolved
@@ -811,16 +811,14 @@
     @XmlElement(name = "show-events")
     private final List<ShowEventsStatementTestCase> showEventsStatementTestCases = new LinkedList<>();
     
-<<<<<<< HEAD
+    @XmlElement(name = "show-character-set")
+    private final List<ShowCharacterSetStatementTestCase> showCharacterSetStatementTestCases = new LinkedList<>();
+    
+    @XmlElement(name = "show-collation")
+    private final List<ShowCollationStatementTestCase> showCollationStatementTestCases = new LinkedList<>();
+    
     @XmlElement(name = "show-variables")
     private final List<ShowVariablesStatementTestCase> showVariablesStatementTestCases = new LinkedList<>();
-=======
-    @XmlElement(name = "show-character-set")
-    private final List<ShowCharacterSetStatementTestCase> showCharacterSetStatementTestCases = new LinkedList<>();
-    
-    @XmlElement(name = "show-collation")
-    private final List<ShowCollationStatementTestCase> showCollationStatementTestCases = new LinkedList<>();
->>>>>>> 4e048c5c
     
     /**
      * Get all SQL parser test cases.
@@ -1023,12 +1021,9 @@
         putAll(checksumTableTestCases, result);
         putAll(refreshTableMetadataStatementTestCases, result);
         putAll(showEventsStatementTestCases, result);
-<<<<<<< HEAD
-        putAll(showVariablesStatementTestCases, result);
-=======
         putAll(showCharacterSetStatementTestCases, result);
         putAll(showCollationStatementTestCases, result);
->>>>>>> 4e048c5c
+        putAll(showVariablesStatementTestCases, result);
         return result;
     }
     // CHECKSTYLE:ON
