--- conflicted
+++ resolved
@@ -1297,11 +1297,8 @@
         putAll(showUnusedShardingKeyGeneratorsStatementTestCases, result);
         putAll(renameTableStatementTestCases, result);
         putAll(showBinlogEventsStatementTestCases, result);
-<<<<<<< HEAD
+        putAll(createExtensionStatementTestCase, result);
         putAll(countSchemaRulesStatementTestCases, result);
-=======
-        putAll(createExtensionStatementTestCase, result);
->>>>>>> 13e28620
         return result;
     }
     // CHECKSTYLE:ON
