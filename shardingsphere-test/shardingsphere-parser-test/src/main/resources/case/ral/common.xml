<?xml version="1.0" encoding="UTF-8"?>
<!--
  ~ Licensed to the Apache Software Foundation (ASF) under one or more
  ~ contributor license agreements.  See the NOTICE file distributed with
  ~ this work for additional information regarding copyright ownership.
  ~ The ASF licenses this file to You under the Apache License, Version 2.0
  ~ (the "License"); you may not use this file except in compliance with
  ~ the License.  You may obtain a copy of the License at
  ~
  ~     http://www.apache.org/licenses/LICENSE-2.0
  ~
  ~ Unless required by applicable law or agreed to in writing, software
  ~ distributed under the License is distributed on an "AS IS" BASIS,
  ~ WITHOUT WARRANTIES OR CONDITIONS OF ANY KIND, either express or implied.
  ~ See the License for the specific language governing permissions and
  ~ limitations under the License.
  -->

<sql-parser-test-cases>
    <add-sharding-hint-database-value sql-case-id="add-sharding-hint-database-value" />
    <add-sharding-hint-table-value sql-case-id="add-sharding-hint-table-value" />
    <set-variable sql-case-id="set-variable" />
    <set-readwrite-splitting-hint-source sql-case-id="set-readwrite-splitting-hint-source" />
    <set-sharding-hint-database-value sql-case-id="set-sharding-hint-database-value" />
    <clear-readwrite-splitting-hint-source sql-case-id="clear-readwrite-splitting-hint-source" />
    <clear-sharding-hint sql-case-id="clear-sharding-hint" />
    <clear-hint sql-case-id="clear-hint" />
    <show-variable sql-case-id="show-variable" />
    <show-all-variables sql-case-id="show-all-variables" />
    <show-readwrite-splitting-hint-source sql-case-id="show-readwrite-splitting-hint-source" />
    <show-sharding-hint-status sql-case-id="show-sharding-hint-status" />
    <show-instance sql-case-id="show-instance" />
    <show-readwrite-splitting-read-resources sql-case-id="show-readwrite-splitting-read-resources" />
    <show-table-metadata sql-case-id="show-table-metadata" >
        <table-name>t_order</table-name>
        <schema name="schema_name" start-index="33" stop-index="43"/>
    </show-table-metadata>
    <refresh-table-metadata sql-case-id="refresh-table-metadata" />
    <refresh-table-metadata sql-case-id="refresh-table-metadata-with-table-name" table-name="t_order" />
    <refresh-table-metadata sql-case-id="refresh-table-metadata-with-resource" table-name="t_order" resource-name="ds_0"/>
    <show-authority-rule sql-case-id="show-authority-rule"/>
    <show-transaction-rule sql-case-id="show-transaction-rule"/>
    <show-sql-parser-rule sql-case-id="show-sql-parser-rule" />
    <alter-sql-parser-rule sql-case-id="alter-sql-parser-rule">
        <sql-parser sqlCommentParseEnabled="false">
            <parse-tree-cache initial-capacity="10" maximum-size="11" concurrency-level="1" />
            <sql-statement-cache initial-capacity="11" maximum-size="11" concurrency-level="100" />
        </sql-parser>
    </alter-sql-parser-rule>
    <show-traffic-rules sql-case-id="show-traffic-rules" rule-name="rule_name"/>
<<<<<<< HEAD
    <export-schema sql-case-id="export-schema">
        <schema name="schema_name" start-index="26" stop-index="36" />
    </export-schema>
=======
    <drop-traffic-rule sql-case-id="drop-traffic-rule" >
        <rule-name>rule_name</rule-name>
    </drop-traffic-rule>
>>>>>>> ff27bebb
</sql-parser-test-cases><|MERGE_RESOLUTION|>--- conflicted
+++ resolved
@@ -48,13 +48,10 @@
         </sql-parser>
     </alter-sql-parser-rule>
     <show-traffic-rules sql-case-id="show-traffic-rules" rule-name="rule_name"/>
-<<<<<<< HEAD
+    <drop-traffic-rule sql-case-id="drop-traffic-rule" >
+        <rule-name>rule_name</rule-name>
+    </drop-traffic-rule>
     <export-schema sql-case-id="export-schema">
         <schema name="schema_name" start-index="26" stop-index="36" />
     </export-schema>
-=======
-    <drop-traffic-rule sql-case-id="drop-traffic-rule" >
-        <rule-name>rule_name</rule-name>
-    </drop-traffic-rule>
->>>>>>> ff27bebb
 </sql-parser-test-cases>