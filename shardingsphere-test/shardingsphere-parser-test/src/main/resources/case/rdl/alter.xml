--- conflicted
+++ resolved
@@ -165,7 +165,14 @@
         </rule>
     </alter-database-discovery-construction-rule>
 
-<<<<<<< HEAD
+    <alter-database-discovery-heartbeat sql-case-id="alter-database-discovery-heartbeat">
+        <rule heartbeat-name="mgr_heartbeat" >
+            <properties>
+                <property key="keepAliveCron" value="0/5 * * * * ?"/>
+            </properties>
+        </rule>
+    </alter-database-discovery-heartbeat>
+    
     <alter-database-discovery-type sql-case-id="alter-database-discovery-type">
         <type discovery-type-name="primary_replica_ds_mgr">
             <algorithm algorithm-name="mgr">
@@ -178,15 +185,6 @@
             <algorithm algorithm-name="mgr"/>
         </type>
     </alter-database-discovery-type>
-=======
-    <alter-database-discovery-heartbeat sql-case-id="alter-database-discovery-heartbeat">
-        <rule heartbeat-name="mgr_heartbeat" >
-            <properties>
-                <property key="keepAliveCron" value="0/5 * * * * ?"/>
-            </properties>
-        </rule>
-    </alter-database-discovery-heartbeat>
->>>>>>> 179d71a6
     
     <alter-encrypt-rule sql-case-id="alter-encrypt-rule">
         <rule name="t_encrypt">
