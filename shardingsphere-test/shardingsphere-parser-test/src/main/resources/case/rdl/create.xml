<?xml version="1.0" encoding="UTF-8"?>
<!--
  ~ Licensed to the Apache Software Foundation (ASF) under one or more
  ~ contributor license agreements.  See the NOTICE file distributed with
  ~ this work for additional information regarding copyright ownership.
  ~ The ASF licenses this file to You under the Apache License, Version 2.0
  ~ (the "License"); you may not use this file except in compliance with
  ~ the License.  You may obtain a copy of the License at
  ~
  ~     http://www.apache.org/licenses/LICENSE-2.0
  ~
  ~ Unless required by applicable law or agreed to in writing, software
  ~ distributed under the License is distributed on an "AS IS" BASIS,
  ~ WITHOUT WARRANTIES OR CONDITIONS OF ANY KIND, either express or implied.
  ~ See the License for the specific language governing permissions and
  ~ limitations under the License.
  -->

<sql-parser-test-cases>
    <add-resource sql-case-id="add-resource-simple-single-without-password">
        <data-source name="ds_0" hostname="127.0.0.1" port="3306" db="test0" user="ROOT" password=""/>
    </add-resource>
    
    <add-resource sql-case-id="add-resource-simple-single-with-password">
        <data-source name="ds_0" hostname="127.0.0.1" port="3306" db="test0" user="ROOT" password="123456"/>
    </add-resource>
    
    <add-resource sql-case-id="add-resource-simple-multiple">
        <data-source name="ds_0" hostname="127.0.0.1" port="3306" db="test0" user="ROOT" password="123456"/>
        <data-source name="ds_1" hostname="127.0.0.1" port="3306" db="test1" user="ROOT" password="123456"/>
    </add-resource>

    <add-resource sql-case-id="add-resource-with-quota">
        <data-source name="ds_0" hostname="127.0.0.1" port="3306" db="test0" user="ROOT" password=""/>
    </add-resource>
    
    <add-resource sql-case-id="add-resource-url-single-without-password">
        <data-source name="ds_0" url="jdbc:mysql://127.0.0.1:3306/test0" user="ROOT" password=""/>
    </add-resource>
    
    <add-resource sql-case-id="add-resource-url-single-with-password">
        <data-source name="ds_0" url="jdbc:mysql://127.0.0.1:3306/test0" user="ROOT" password="123456"/>
    </add-resource>
    
    <add-resource sql-case-id="add-resource-url-multiple">
        <data-source name="ds_0" url="jdbc:mysql://127.0.0.1:3306/test0" user="ROOT" password="123456"/>
        <data-source name="ds_1" url="jdbc:mysql://127.0.0.1:3306/test1" user="ROOT" password="123456"/>
    </add-resource>

    <add-resource sql-case-id="add-resource-single-with-properties">
        <data-source name="ds_0" hostname="127.0.0.1" port="3306" db="test0" user="ROOT" password="123456">
            <properties>
                <property key="maxPoolSize" value="30"/>
            </properties>
        </data-source>
    </add-resource>

    <add-resource sql-case-id="add-resource-url-single-with-empty-properties">
        <data-source name="ds_0" url="jdbc:mysql://127.0.0.1:3306/test0" user="ROOT" password=""/>
    </add-resource>

    <add-resource sql-case-id="add-resource-url-single-with-properties">
        <data-source name="ds_0" url="jdbc:mysql://127.0.0.1:3306/test0" user="ROOT" password="123456">
            <properties>
                <property key="maxPoolSize" value="30"/>
            </properties>
        </data-source>
    </add-resource>
    
    <create-sharding-auto-table-rule sql-case-id="create-sharding-auto-table-rule">
        <rule name="t_order" table-strategy-column="order_id" key-generate-strategy-column="another_id">
            <data-source>ms_group_0</data-source>
            <data-source>ms_group_1</data-source>
            <table-strategy algorithm-name="hash_mod">
                <properties>
                    <property key="sharding-count" value="4"/>
                </properties>
            </table-strategy>
            <key-generate-strategy algorithm-name="snowflake">
                <properties>
                    <property key="worker-id" value="123"/>
                </properties>
            </key-generate-strategy>
        </rule>
    </create-sharding-auto-table-rule>

    <create-sharding-auto-table-rule sql-case-id="create-sharding-auto-table-rule-with-quota">
        <rule name="t_order" table-strategy-column="order_id" key-generate-strategy-column="another_id">
            <data-source>ms_group_0</data-source>
            <data-source>ms_group_1</data-source>
            <table-strategy algorithm-name="hash_mod">
                <properties>
                    <property key="sharding-count" value="4"/>
                </properties>
            </table-strategy>
            <key-generate-strategy algorithm-name="snowflake">
                <properties>
                    <property key="worker-id" value="123"/>
                </properties>
            </key-generate-strategy>
        </rule>
    </create-sharding-auto-table-rule>
    
    <create-sharding-auto-table-rule sql-case-id="create-sharding-auto-table-rule-with-inline-expression">
        <rule name="t_order" table-strategy-column="order_id" key-generate-strategy-column="another_id">
            <data-source>ms_group_${0..1}</data-source>
            <table-strategy algorithm-name="hash_mod">
                <properties>
                    <property key="sharding-count" value="4"/>
                </properties>
            </table-strategy>
            <key-generate-strategy algorithm-name="snowflake">
                <properties>
                    <property key="worker-id" value="123"/>
                </properties>
            </key-generate-strategy>
        </rule>
    </create-sharding-auto-table-rule>

    <create-sharding-table-rule sql-case-id="create-sharding-table-rule">
        <rule name="t_order" key-generate-strategy-column="another_id">
            <data-source>ms_group_${0..1}</data-source>
            <table-strategy type="standard" sharding-column="user_id" sharding-algorithm-name="table_inline"></table-strategy>
            <database-strategy type="standard" sharding-column="order_id" sharding-algorithm-name="database_inline"></database-strategy>
            <key-generate-strategy algorithm-name="snowflake">
                <properties>
                    <property key="worker-id" value="123"/>
                </properties>
            </key-generate-strategy>
        </rule>
        <rule name="t_order_item" key-generate-strategy-column="another_id">
            <data-source>ms_group_${0..1}</data-source>
            <table-strategy type="standard" sharding-column="user_id" sharding-algorithm-name="table_inline"></table-strategy>
            <database-strategy type="standard" sharding-column="order_id" sharding-algorithm-name="database_inline"></database-strategy>
        </rule>
    </create-sharding-table-rule>

    <create-sharding-table-rule sql-case-id="create-sharding-table-rule-complex">
        <rule name="t_order" key-generate-strategy-column="another_id">
            <data-source>ms_group_${0..1}</data-source>
            <table-strategy type="standard" sharding-column="user_id" sharding-algorithm-name="table_inline"></table-strategy>
            <database-strategy type="complex" sharding-column="order_id,user_id" sharding-algorithm-name="database_inline"></database-strategy>
            <key-generate-strategy algorithm-name="snowflake">
                <properties>
                    <property key="worker-id" value="123"/>
                </properties>
            </key-generate-strategy>
        </rule>
        <rule name="t_order_item" key-generate-strategy-column="another_id">
            <data-source>ms_group_${0..1}</data-source>
            <table-strategy type="standard" sharding-column="user_id" sharding-algorithm-name="table_inline"></table-strategy>
            <database-strategy type="standard" sharding-column="order_id" sharding-algorithm-name="database_inline"></database-strategy>
        </rule>
    </create-sharding-table-rule>
    
    <create-sharding-table-rule sql-case-id="create-sharding-table-rule-with-auto-create-algorithm">
        <rule name="t_order" key-generate-strategy-column="another_id">
            <data-source>ms_group_${0..1}</data-source>
            <table-strategy type="standard" sharding-column="user_id" sharding-algorithm-name="table_inline"></table-strategy>
            <database-strategy type="standard" sharding-column="order_id">
                <algorithm-segment algorithm-name="inline">
                    <properties>
                        <property key="algorithm-expression" value="ms_group_${order_id% 2}"/>
                    </properties>
                </algorithm-segment>
            </database-strategy>
            <key-generate-strategy algorithm-name="snowflake">
                <properties>
                    <property key="worker-id" value="123"/>
                </properties>
            </key-generate-strategy>
        </rule>
    </create-sharding-table-rule>
    
    <create-sharding-binding-table-rule sql-case-id="create-sharding-binding-table-rule">
        <rule table-groups="t_order,t_order_item"/>
        <rule table-groups="t_1,t_2"/>
    </create-sharding-binding-table-rule>

    <create-sharding-binding-table-rule sql-case-id="create-sharding-binding-table-rule-with-quota">
        <rule table-groups="t_order,t_order_item"/>
        <rule table-groups="t_1,t_2"/>
    </create-sharding-binding-table-rule>
    
    <create-sharding-broadcast-table-rule sql-case-id="create-sharding-broadcast-table-rule">
        <table>t_1</table>
        <table>t_2</table>
    </create-sharding-broadcast-table-rule>

    <create-sharding-broadcast-table-rule sql-case-id="create-sharding-broadcast-table-rule-with-quota">
        <table>t_1</table>
        <table>t_2</table>
    </create-sharding-broadcast-table-rule>
    
    <create-readwrite-splitting-rule sql-case-id="create-static-readwrite-splitting-rule">
        <rule name="ms_group_0" write-data-source="primary_ds" load-balancer="random">
            <read-data-source>replica_ds_0</read-data-source>
            <read-data-source>replica_ds_1</read-data-source>
        </rule>
    </create-readwrite-splitting-rule>

    <create-readwrite-splitting-rule sql-case-id="create-readwrite-splitting-rule-with-quota">
        <rule name="ms_group_0" write-data-source="primary_ds" load-balancer="random">
            <read-data-source>replica_ds_0</read-data-source>
            <read-data-source>replica_ds_1</read-data-source>
        </rule>
    </create-readwrite-splitting-rule>
    
    <create-readwrite-splitting-rule sql-case-id="create-dynamic-readwrite-splitting-rule">
        <rule name="ms_group_1" auto-aware-resource="group_0" load-balancer="random">
            <properties>
                <property key="read_weight" value="'2:1'"/>
            </properties>
        </rule>
    </create-readwrite-splitting-rule>
    
    <create-database-discovery-definition-rule sql-case-id="create-database-discovery-definition-rule">
        <rule rule-name="ha_group_0" type="mgr">
            <data-source>resource0</data-source>
            <data-source>resource1</data-source>
            <discovery-type algorithm-name="mgr">
                <properties>
                    <property key="groupName" value="92504d5b-6dec"/>
                </properties>
            </discovery-type>
            <heartbeat>
                <property key="keepAliveCron" value="0/5 * * * * ?"/>
            </heartbeat>
        </rule>
        <rule rule-name="ha_group_1" type="mgr2">
            <data-source>resource2</data-source>
            <data-source>resource3</data-source>
            <discovery-type algorithm-name="mgr2">
                <properties>
                    <property key="groupName" value="92504d5b-6dec-2"/>
                </properties>
            </discovery-type>
            <heartbeat>
                <property key="keepAliveCron" value="0/6 * * * * ?"/>
            </heartbeat>
        </rule>
    </create-database-discovery-definition-rule>

    <create-database-discovery-construction-rule sql-case-id="create-database-discovery-construction-rule">
        <rule rule-name="ha_group_0" type="ha_group_0_mgr" heartbeat="ha_group_0_heartbeat">
            <data-source>resource0</data-source>
            <data-source>resource1</data-source>
        </rule>
    </create-database-discovery-construction-rule>

    <create-database-discovery-type sql-case-id="create-database-discovery-type">
        <type discovery-type-name="primary_replica_ds_mgr">
            <algorithm algorithm-name="mgr">
                <properties>
                    <property key="groupName" value="92504d5b-6dec"/>
                </properties>
            </algorithm>
        </type>
        <type discovery-type-name="primary_replica_ds_mgr_2">
            <algorithm algorithm-name="mgr"/>
        </type>
    </create-database-discovery-type>


    <create-database-discovery-heartbeat sql-case-id="create-database-discovery-heartbeat">
        <rule heartbeat-name="mgr_heartbeat" >
            <properties>
                <property key="keepAliveCron" value="0/5 * * * * ?"/>
            </properties>
        </rule>
    </create-database-discovery-heartbeat>

    <create-database-discovery-definition-rule sql-case-id="create-database-discovery-rule-with-quota">
        <rule rule-name="ha_group_0" type="mgr">
            <data-source>resource0</data-source>
            <data-source>resource1</data-source>
            <discovery-type algorithm-name="mgr">
                <properties>
                    <property key="groupName" value="92504d5b-6dec"/>
                </properties>
            </discovery-type>
            <heartbeat>
                <property key="keepAliveCron" value="0/5 * * * * ?"/>
            </heartbeat>
        </rule>
        <rule rule-name="ha_group_1" type="mgr2">
            <data-source>resource2</data-source>
            <data-source>resource3</data-source>
            <discovery-type algorithm-name="mgr2">
                <properties>
                    <property key="groupName" value="92504d5b-6dec-2"/>
                </properties>
            </discovery-type>
            <heartbeat>
                <property key="keepAliveCron" value="0/6 * * * * ?"/>
            </heartbeat>
        </rule>
    </create-database-discovery-definition-rule>
    
    <create-encrypt-rule sql-case-id="create-encrypt-rule">
        <rule name="t_encrypt">
            <column name="user_id" plain-column="user_plain" cipher-column="user_cipher">
                <encryptor algorithm-name="AES">
                    <properties>
                        <property key="aes-key-value" value="123456abc"/>
                    </properties>
                </encryptor>
            </column>
            <column name="order_id" cipher-column="order_cipher">
                <encryptor algorithm-name="MD5"/>
            </column>
        </rule>
    </create-encrypt-rule>

    <create-encrypt-rule sql-case-id="create-encrypt-rule-with-quota">
        <rule name="encrypt">
            <column name="user_id" plain-column="user_plain" cipher-column="user_cipher">
                <encryptor algorithm-name="AES">
                    <properties>
                        <property key="aes-key-value" value="123456abc"/>
                    </properties>
                </encryptor>
            </column>
            <column name="order_id" cipher-column="order_cipher">
                <encryptor algorithm-name="MD5"/>
            </column>
        </rule>
    </create-encrypt-rule>
    
    <create-encrypt-rule sql-case-id="create-encrypt-rule-with-assisted-query-column">
        <rule name="t_encrypt">
            <column name="user_id" plain-column="user_plain" cipher-column="user_cipher" assisted-query-column="assisted_column">
                <encryptor algorithm-name="AES">
                    <properties>
                        <property key="aes-key-value" value="123456abc"/>
                    </properties>
                </encryptor>
            </column>
            <column name="order_id" cipher-column="order_cipher">
                <encryptor algorithm-name="MD5"/>
            </column>
        </rule>
    </create-encrypt-rule>
    
    <create-encrypt-rule sql-case-id="create-encrypt-rule-with-query-with-cipher-column">
        <rule name="encrypt" queryWithCipherColumn="false">
            <column name="user_id" plain-column="user_plain" cipher-column="user_cipher">
                <encryptor algorithm-name="AES">
                    <properties>
                        <property key="aes-key-value" value="123456abc"/>
                    </properties>
                </encryptor>
            </column>
        </rule>
    </create-encrypt-rule>
    
    <create-shadow-rule sql-case-id="create-shadow-rule">
        <rule name="rule" rule-name="shadow_rule" source="demo_ds" shadow="demo_ds_shadow">
            <table-rule table-name="t_order">
                <shadow-algorithm algorithm-id="shadow_rule_t_order_column_regex_match">
                    <algorithm algorithm-name="COLUMN_REGEX_MATCH">
                        <properties>
                            <property key="operation" value="insert"/>
                            <property key="column" value="user_id"/>
                            <property key="regex" value="[1]"/>
                        </properties>
                    </algorithm>
                </shadow-algorithm>
                <shadow-algorithm algorithm-id="simple_note_algorithm">
                    <algorithm algorithm-name="SIMPLE_NOTE">
                        <properties>
                            <property key="shadow" value="true"/>
                            <property key="foo" value="bar"/>
                        </properties>
                    </algorithm>
                </shadow-algorithm>
            </table-rule>
        </rule>
    </create-shadow-rule>

    <create-shadow-rule sql-case-id="create-shadow-rule-with-quota">
        <rule name="rule" rule-name="shadow_rule" source="demo_ds" shadow="demo_ds_shadow">
            <table-rule table-name="t_order">
                <shadow-algorithm algorithm-id="shadow_rule_t_order_column_regex_match">
                    <algorithm algorithm-name="COLUMN_REGEX_MATCH">
                        <properties>
                            <property key="operation" value="insert"/>
                            <property key="column" value="user_id"/>
                            <property key="regex" value="[1]"/>
                        </properties>
                    </algorithm>
                </shadow-algorithm>
                <shadow-algorithm algorithm-id="simple_note_algorithm">
                    <algorithm algorithm-name="SIMPLE_NOTE">
                        <properties>
                            <property key="shadow" value="true"/>
                            <property key="foo" value="bar"/>
                        </properties>
                    </algorithm>
                </shadow-algorithm>
            </table-rule>
        </rule>
    </create-shadow-rule>
    
    <create-sharding-algorithm sql-case-id="create-sharding-algorithm">
        <shardingAlgorithm sharding-algorithm-name="algorithm_name">
            <algorithm algorithm-name="hash_mod">
                <properties>
                    <property key="algorithm-expression" value="t_order_${order_id % 2}"/>
                </properties>
            </algorithm>
        </shardingAlgorithm>
    </create-sharding-algorithm>

    <create-default-shadow-algorithm sql-case-id="create-default-shadow-algorithm" algorithm="simple_hint_algorithm"/>
    
    <create-default-sharding-strategy sql-case-id="create-default-sharding-table-strategy-with-lower-case">
        <strategy default-type="table" strategy-type="standard" sharding-column="order_id" sharding-algorithm-name="algorithms_name">
        </strategy>
    </create-default-sharding-strategy>

<<<<<<< HEAD
    <create-default-sharding-strategy sql-case-id="create-default-sharding-strategy-complex">
        <strategy default-type="table" strategy-type="complex" sharding-column="order_id,user_id" sharding-algorithm-name="algorithms_name">
        </strategy>
    </create-default-sharding-strategy>
    
=======
    <create-default-sharding-strategy sql-case-id="create-default-sharding-database-strategy">
        <strategy default-type="DATABASE" strategy-type="STANDARD" sharding-column="ORDER_ID" sharding-algorithm-name="algorithms_name">
        </strategy>
    </create-default-sharding-strategy>

>>>>>>> 4c7d608d
    <create-shadow-algorithm sql-case-id="create-shadow-algorithm">
        <shadow-algorithm algorithm-id="simple_note_algorithm">
            <algorithm algorithm-name="HINT">
                <properties>
                    <property key="shadow" value="true"/>
                    <property key="foo" value="bar"/>
                </properties>
            </algorithm>
        </shadow-algorithm>
    </create-shadow-algorithm>

    <create-default-single-table sql-case-id="create-default-single-table" default-data-source="ds_0"/>

    <create-sharding-key-generator sql-case-id="create-sharding-key-generator">
        <shardingKeyGenerator key-generator-name="uuid_key_generator">
            <algorithm algorithm-name="uuid">
                <properties>
                    <property key="worker-id" value="123"/>
                </properties>
            </algorithm>
        </shardingKeyGenerator>
    </create-sharding-key-generator>

    <create-sharding-scaling sql-case-id="create-sharding-scaling" scaling-name="default_scaling"/>
</sql-parser-test-cases><|MERGE_RESOLUTION|>--- conflicted
+++ resolved
@@ -419,19 +419,16 @@
         </strategy>
     </create-default-sharding-strategy>
 
-<<<<<<< HEAD
+    <create-default-sharding-strategy sql-case-id="create-default-sharding-database-strategy">
+        <strategy default-type="DATABASE" strategy-type="STANDARD" sharding-column="ORDER_ID" sharding-algorithm-name="algorithms_name">
+        </strategy>
+    </create-default-sharding-strategy>
+
     <create-default-sharding-strategy sql-case-id="create-default-sharding-strategy-complex">
         <strategy default-type="table" strategy-type="complex" sharding-column="order_id,user_id" sharding-algorithm-name="algorithms_name">
         </strategy>
     </create-default-sharding-strategy>
     
-=======
-    <create-default-sharding-strategy sql-case-id="create-default-sharding-database-strategy">
-        <strategy default-type="DATABASE" strategy-type="STANDARD" sharding-column="ORDER_ID" sharding-algorithm-name="algorithms_name">
-        </strategy>
-    </create-default-sharding-strategy>
-
->>>>>>> 4c7d608d
     <create-shadow-algorithm sql-case-id="create-shadow-algorithm">
         <shadow-algorithm algorithm-id="simple_note_algorithm">
             <algorithm algorithm-name="HINT">
