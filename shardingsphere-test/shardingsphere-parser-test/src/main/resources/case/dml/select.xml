--- conflicted
+++ resolved
@@ -4338,25 +4338,6 @@
         </projections>
     </select>
 
-<<<<<<< HEAD
-    <select sql-case-id="select_with_xml_namespaces_clause">
-        <from>
-            <simple-table name="t_order" start-index="97" stop-index="103" />
-        </from>
-        <projections start-index="41" stop-index="90">
-            <column-projection name="order_id" alias="ns1:order_id" start-index="41" stop-index="66"/>
-            <column-projection name="status" alias="ns1:status" start-index="69" stop-index="90"/>
-        </projections>
-    </select>
-
-    <select sql-case-id="select_with_xml_default_namespaces_clause">
-        <from>
-            <simple-table name="t_order" start-index="129" stop-index="135" />
-        </from>
-        <projections start-index="73" stop-index="122">
-            <column-projection name="order_id" alias="ns1:order_id" start-index="73" stop-index="98"/>
-            <column-projection name="status" alias="ns1:status" start-index="101" stop-index="122"/>
-=======
     <select sql-case-id="select_with_keyword_target">
         <from>
             <simple-table name="sys_menu" start-index="21" stop-index="30" alias="m" />
@@ -4365,7 +4346,26 @@
             <column-projection name="target" start-index="7" stop-index="14">
                 <owner name="m" start-index="7" stop-index="7" />
             </column-projection>
->>>>>>> 912488db
+        </projections>
+    </select>
+
+    <select sql-case-id="select_with_xml_namespaces_clause">
+        <from>
+            <simple-table name="t_order" start-index="97" stop-index="103" />
+        </from>
+        <projections start-index="41" stop-index="90">
+            <column-projection name="order_id" alias="ns1:order_id" start-index="41" stop-index="66"/>
+            <column-projection name="status" alias="ns1:status" start-index="69" stop-index="90"/>
+        </projections>
+    </select>
+
+    <select sql-case-id="select_with_xml_default_namespaces_clause">
+        <from>
+            <simple-table name="t_order" start-index="129" stop-index="135" />
+        </from>
+        <projections start-index="73" stop-index="122">
+            <column-projection name="order_id" alias="ns1:order_id" start-index="73" stop-index="98"/>
+            <column-projection name="status" alias="ns1:status" start-index="101" stop-index="122"/>
         </projections>
     </select>
 </sql-parser-test-cases>