--- conflicted
+++ resolved
@@ -4248,7 +4248,6 @@
         </from>
     </select>
 
-<<<<<<< HEAD
     <select sql-case-id="select_table_with_capacity_unit_charset">
         <from>
             <simple-table name="T_RATION_INFO" alias="T" start-index="22" stop-index="36" />
@@ -4257,12 +4256,13 @@
             <column-projection name="USER_NO" start-index="7" stop-index="15">
                 <owner name="T" start-index="7" stop-index="7" />
             </column-projection>>
-=======
+         </projections>
+    </select>
+
     <select sql-case-id="select_with_character_charset">
         <projections start-index="7" stop-index="24">
     <!--    TODO StringLiteralValue should consider about _binary/_utf8mb4-->
             <expression-projection text="binary'abc" alias="a" start-index="7" stop-index="24" />
->>>>>>> a8936320
         </projections>
     </select>
 </sql-parser-test-cases>