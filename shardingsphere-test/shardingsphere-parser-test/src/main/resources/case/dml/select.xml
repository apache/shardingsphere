<?xml version="1.0" encoding="UTF-8"?>
<!--
  ~ Licensed to the Apache Software Foundation (ASF) under one or more
  ~ contributor license agreements.  See the NOTICE file distributed with
  ~ this work for additional information regarding copyright ownership.
  ~ The ASF licenses this file to You under the Apache License, Version 2.0
  ~ (the "License"); you may not use this file except in compliance with
  ~ the License.  You may obtain a copy of the License at
  ~
  ~     http://www.apache.org/licenses/LICENSE-2.0
  ~
  ~ Unless required by applicable law or agreed to in writing, software
  ~ distributed under the License is distributed on an "AS IS" BASIS,
  ~ WITHOUT WARRANTIES OR CONDITIONS OF ANY KIND, either express or implied.
  ~ See the License for the specific language governing permissions and
  ~ limitations under the License.
  -->

<sql-parser-test-cases>
    <select sql-case-id="select_constant_without_table" >
        <projections start-index="7" stop-index="12">
            <expression-projection text="1" alias="a" start-index="7" stop-index="12" />
        </projections>
    </select>

    <select sql-case-id="select_with_operator_ilike" >
        <projections start-index="7" stop-index="8">
            <column-projection name="id" start-index="7" stop-index="8"/>
        </projections>
        <from>
            <simple-table name="t_order" start-index="15" stop-index="21" />
        </from>
        <where start-index="23" stop-index="47">
            <expr>
                <binary-operation-expression start-index="29" stop-index="47">
                    <left>
                        <column name="name" start-index="29" stop-index="32"/>
                    </left>
                    <right>
                        <list-expression>
                            <items>
                                <literal-expression value="^pg_toast" start-index="37" stop-index="47"/>
                            </items>
                        </list-expression>
                    </right>
                    <operator>!~</operator>
                </binary-operation-expression>
            </expr>
        </where>
    </select>

    <select sql-case-id="select_with_binary_operation_of_aggregation_expr" >
        <projections start-index="7" stop-index="23">
            <expression-projection text="count(*)+1" alias="a" start-index="8" stop-index="23" />
        </projections>
    </select>

    <select sql-case-id="select_with_schema_func" >
        <projections start-index="7" stop-index="26">
            <expression-projection text="schema()" start-index="7" stop-index="14" />
            <expression-projection text="database()" start-index="17" stop-index="26" />
        </projections>
    </select>

    <select sql-case-id="select_sqlmode_ansi_quotes" >
        <projections start-index="7" stop-index="10">
            <expression-projection text="id" start-index="7" stop-index="10" />
        </projections>
        <from>
            <simple-table name="t_order" start-delimiter='"' end-delimiter='"' start-index="17" stop-index="25" />
        </from>
        <where start-index="27" stop-index="49">
            <expr>
                <binary-operation-expression start-index="33" stop-index="49">
                    <left>
                        <column name="id" start-delimiter='"' end-delimiter='"' start-index="33" stop-index="46">
                            <owner name="t_order" start-delimiter='"' end-delimiter='"' start-index="33" stop-index="41" />
                        </column>
                    </left>
                    <operator>=</operator>
                    <right>
                        <literal-expression value="10" start-index="48" stop-index="49" />
                    </right>
                </binary-operation-expression>
            </expr>
        </where>
    </select>

    <select sql-case-id="select_with_union">
    </select>

    <select sql-case-id="select_with_function_name" >
        <projections start-index="7" stop-index="23">
            <expression-projection text="current_timestamp" start-index="7" stop-index="23" />
        </projections>
    </select>

    <select sql-case-id="select_with_same_table_name_and_alias" parameters="1, 1">
        <from>
            <simple-table name="t_order" alias="t_order" start-index="22" stop-index="36" />
        </from>
        <projections start-index="7" stop-index="15">
            <shorthand-projection start-index="7" stop-index="15">
                <owner name="t_order" start-index="7" stop-index="13" />
            </shorthand-projection>
        </projections>
        <where start-index="38" stop-index="71">
            <expr>
                <binary-operation-expression start-index="44" stop-index="71">
                    <left>
                        <binary-operation-expression start-index="44" stop-index="54">
                            <left>
                                <column name="user_id" start-index="44" stop-index="50" />
                            </left>
                            <operator>=</operator>
                            <right>
                                <literal-expression value="1" start-index="54" stop-index="54" />
                                <parameter-marker-expression value="0" start-index="54" stop-index="54" />
                            </right>
                        </binary-operation-expression>
                    </left>
                    <operator>AND</operator>
                    <right>
                        <binary-operation-expression start-index="60" stop-index="71">
                            <left>
                                <column name="order_id" start-index="60" stop-index="67" />
                            </left>
                            <operator>=</operator>
                            <right>
                                <literal-expression value="1" start-index="71" stop-index="71" />
                                <parameter-marker-expression value="1" start-index="71" stop-index="71" />
                            </right>
                        </binary-operation-expression>
                    </right>
                </binary-operation-expression>
            </expr>
        </where>
    </select>

    <select sql-case-id="select_with_same_table_name_and_alias_column_with_owner" parameters="1, 1">
        <from>
            <simple-table name="t_order" alias="t_order" start-index="52" stop-index="66" />
        </from>
        <projections start-index="7" stop-index="45">
            <column-projection name="order_id" start-index="7" stop-index="22">
                <owner name="t_order" start-index="7" stop-index="13" />
            </column-projection>
            <column-projection name="user_id" start-index="24" stop-index="38">
                <owner name="t_order" start-index="24" stop-index="30" />
            </column-projection>
            <column-projection name="status" start-index="40" stop-index="45" />
        </projections>
        <where start-index="68" stop-index="109">
            <expr>
                <binary-operation-expression start-index="74" stop-index="109">
                    <left>
                        <binary-operation-expression start-index="74" stop-index="92">
                            <left>
                                <column name="user_id" start-index="74" stop-index="88">
                                    <owner name="t_order" start-index="74" stop-index="80" />
                                </column>
                            </left>
                            <operator>=</operator>
                            <right>
                                <literal-expression value="1" start-index="92" stop-index="92" />
                                <parameter-marker-expression value="0" start-index="92" stop-index="92" />
                            </right>
                        </binary-operation-expression>
                    </left>
                    <operator>AND</operator>
                    <right>
                        <binary-operation-expression start-index="98" stop-index="109">
                            <left>
                                <column name="order_id" start-index="98" stop-index="105" />
                            </left>
                            <operator>=</operator>
                            <right>
                                <literal-expression value="1" start-index="109" stop-index="109" />
                                <parameter-marker-expression value="1" start-index="109" stop-index="109" />
                            </right>
                        </binary-operation-expression>
                    </right>
                </binary-operation-expression>
            </expr>
        </where>
    </select>

    <select sql-case-id="select_not_equal_with_single_table" parameters="1">
        <from>
            <simple-table name="t_order_item" start-index="14" stop-index="25" />
        </from>
        <projections start-index="7" stop-index="7">
            <shorthand-projection start-index="7" stop-index="7" />
        </projections>
        <where start-index="27" stop-index="44">
            <expr>
                <binary-operation-expression start-index="33" stop-index="44">
                    <left>
                        <column name="item_id" start-index="33" stop-index="39" />
                    </left>
                    <operator>&lt;&gt;</operator>
                    <right>
                        <literal-expression value="1" start-index="44" stop-index="44" />
                        <parameter-marker-expression value="0" start-index="44" stop-index="44" />
                    </right>
                </binary-operation-expression>
            </expr>
        </where>
        <order-by>
            <column-item name="item_id" start-index="55" stop-index="61" />
        </order-by>
    </select>

    <select sql-case-id="select_exclamation_equal_with_single_table" parameters="1">
        <from>
            <simple-table name="t_order_item" start-index="14" stop-index="25" />
        </from>
        <projections start-index="7" stop-index="7">
            <shorthand-projection start-index="7" stop-index="7" />
        </projections>
        <where start-index="27" stop-index="44">
            <expr>
                <binary-operation-expression start-index="33" stop-index="44">
                    <left>
                        <column name="item_id" start-index="33" stop-index="39" />
                    </left>
                    <operator>!=</operator>
                    <right>
                        <literal-expression value="1" start-index="44" stop-index="44" />
                        <parameter-marker-expression value="0" start-index="44" stop-index="44" />
                    </right>
                </binary-operation-expression>
            </expr>
        </where>
        <order-by>
            <column-item name="item_id" start-index="55" stop-index="61" />
        </order-by>
    </select>

    <select sql-case-id="select_not_in_with_single_table" parameters="100000, 100001">
        <from>
            <simple-table name="t_order_item" start-index="14" stop-index="25" />
        </from>
        <projections start-index="7" stop-index="7">
            <shorthand-projection start-index="7" stop-index="7" />
        </projections>
        <where start-index="27" stop-index="77" literal-stop-index="87">
            <expr>
                <binary-operation-expression start-index="33" stop-index="77" literal-stop-index="87">
                    <left>
                        <binary-operation-expression start-index="33" stop-index="51">
                            <left>
                                <column name="item_id" start-index="33" stop-index="39" />
                            </left>
                            <operator>IS</operator>
                            <right>
                                <literal-expression value="43..51" start-index="43" stop-index="51" />
                            </right>
                        </binary-operation-expression>
                        <common-expression text="item_id IS NOT NULL" start-index="33" stop-index="51" />
                    </left>
                    <operator>AND</operator>
                    <right>
                        <in-expression start-index="57" stop-index="77" literal-stop-index="87">
                            <not>true</not>
                            <left>
                                <column name="item_id" start-index="57" stop-index="63" />
                            </left>
                            <right>
                                <list-expression start-index="72" stop-index="77" literal-stop-index="87">
                                    <items>
                                        <literal-expression value="100000" start-index="73" stop-index="78" />
                                        <parameter-marker-expression value="0" start-index="73" stop-index="73" />
                                    </items>
                                    <items>
                                        <literal-expression value="100001" start-index="81" stop-index="86" />
                                        <parameter-marker-expression value="1" start-index="76" stop-index="76" />
                                    </items>
                                </list-expression>
                            </right>
                        </in-expression>
                    </right>
                </binary-operation-expression>
            </expr>
        </where>
        <order-by>
            <column-item name="item_id" start-index="88" stop-index="94" literal-start-index="98" literal-stop-index="104" />
        </order-by>
    </select>

    <select sql-case-id="select_not_between_with_single_table" parameters="100000, 100001">
        <from>
            <simple-table name="t_order_item" start-index="14" stop-index="25" />
        </from>
        <projections start-index="7" stop-index="7">
            <shorthand-projection start-index="7" stop-index="7" />
        </projections>
        <where start-index="27" stop-index="83" literal-stop-index="93">
            <expr>
                <binary-operation-expression start-index="33" stop-index="83" literal-stop-index="93">
                    <left>
                        <binary-operation-expression start-index="33" stop-index="51">
                            <left>
                                <column name="item_id" start-index="33" stop-index="39" />
                            </left>
                            <operator>IS</operator>
                            <right>
                                <!-- TODO: literal value should be 'NOT NULL' -->
                                <literal-expression value="43..51" start-index="43" stop-index="51" />
                            </right>
                        </binary-operation-expression>
                        <common-expression text="item_id IS NOT NULL" start-index="33" stop-index="51" />
                    </left>
                    <operator>AND</operator>
                    <right>
                        <between-expression start-index="57" stop-index="83" literal-stop-index="93">
                            <not>true</not>
                            <left>
                                <column name="item_id" start-index="57" stop-index="63" />
                            </left>
                            <between-expr>
                                <literal-expression value="100000" start-index="77" stop-index="82" />
                                <parameter-marker-expression value="0" start-index="77" stop-index="77" />
                            </between-expr>
                            <and-expr>
                                <literal-expression value="100001" start-index="88" stop-index="93" />
                                <parameter-marker-expression value="1" start-index="83" stop-index="83" />
                            </and-expr>
                        </between-expression>
                    </right>
                </binary-operation-expression>
            </expr>
        </where>
        <order-by>
            <column-item name="item_id" start-index="94" stop-index="100" literal-start-index="104" literal-stop-index="110" />
        </order-by>
    </select>

    <select sql-case-id="select_equal_with_single_table" parameters="1, 1">
        <from>
            <simple-table name="t_order" start-index="14" stop-index="20" />
        </from>
        <projections start-index="7" stop-index="7">
            <shorthand-projection start-index="7" stop-index="7" />
        </projections>
        <where start-index="22" stop-index="55">
            <expr>
                <binary-operation-expression start-index="28" stop-index="55">
                    <left>
                        <binary-operation-expression start-index="28" stop-index="38">
                            <left>
                                <column name="user_id" start-index="28" stop-index="34" />
                            </left>
                            <operator>=</operator>
                            <right>
                                <literal-expression value="1" start-index="38" stop-index="38" />
                                <parameter-marker-expression value="0" start-index="38" stop-index="38" />
                            </right>
                        </binary-operation-expression>
                    </left>
                    <operator>AND</operator>
                    <right>
                        <binary-operation-expression start-index="44" stop-index="55">
                            <left>
                                <column name="order_id" start-index="44" stop-index="51" />
                            </left>
                            <operator>=</operator>
                            <right>
                                <literal-expression value="1" start-index="55" stop-index="55" />
                                <parameter-marker-expression value="1" start-index="55" stop-index="55" />
                            </right>
                        </binary-operation-expression>
                    </right>
                </binary-operation-expression>
            </expr>
        </where>
    </select>

    <select sql-case-id="select_equal_with_same_sharding_column" parameters="1, 2">
        <from>
            <simple-table name="t_order" start-index="14" stop-index="20" />
        </from>
        <projections start-index="7" stop-index="7">
            <shorthand-projection start-index="7" stop-index="7" />
        </projections>
        <where start-index="22" stop-index="56">
            <expr>
                <binary-operation-expression start-index="28" stop-index="56">
                    <left>
                        <binary-operation-expression start-index="28" stop-index="39">
                            <left>
                                <column name="order_id" start-index="28" stop-index="35" />
                            </left>
                            <operator>=</operator>
                            <right>
                                <literal-expression value="1" start-index="39" stop-index="39" />
                                <parameter-marker-expression value="0" start-index="39" stop-index="39" />
                            </right>
                        </binary-operation-expression>
                    </left>
                    <operator>AND</operator>
                    <right>
                        <binary-operation-expression start-index="45" stop-index="56">
                            <left>
                                <column name="order_id" start-index="45" stop-index="52" />
                            </left>
                            <operator>=</operator>
                            <right>
                                <literal-expression value="2" start-index="56" stop-index="56" />
                                <parameter-marker-expression value="1" start-index="56" stop-index="56" />
                            </right>
                        </binary-operation-expression>
                    </right>
                </binary-operation-expression>
            </expr>
        </where>
    </select>

    <select sql-case-id="select_between_with_single_table" parameters="1, 10, 2, 5">
        <from>
            <simple-table name="t_order" start-index="14" stop-index="20" />
        </from>
        <projections start-index="7" stop-index="7">
            <shorthand-projection start-index="7" stop-index="7" />
        </projections>
        <where start-index="22" stop-index="79" literal-stop-index="80">
            <expr>
                <binary-operation-expression start-index="28" stop-index="79" literal-stop-index="80">
                    <left>
                        <between-expression start-index="28" stop-index="50" literal-stop-index="51">
                            <not>false</not>
                            <left>
                                <column name="user_id" start-index="28" stop-index="34" />
                            </left>
                            <between-expr>
                                <literal-expression value="1" start-index="44" stop-index="44" />
                                <parameter-marker-expression value="0" start-index="44" stop-index="44" />
                            </between-expr>
                            <and-expr>
                                <literal-expression value="10" start-index="50" stop-index="51" />
                                <parameter-marker-expression value="1" start-index="50" stop-index="50" />
                            </and-expr>
                        </between-expression>
                    </left>
                    <operator>AND</operator>
                    <right>
                        <between-expression start-index="56" stop-index="79" literal-start-index="57" literal-stop-index="80">
                            <not>false</not>
                            <left>
                                <column name="order_id" start-index="56" stop-index="63" literal-start-index="57" literal-stop-index="64" />
                            </left>
                            <between-expr>
                                <literal-expression value="2" start-index="74" stop-index="74" />
                                <parameter-marker-expression value="2" start-index="73" stop-index="73" />
                            </between-expr>
                            <and-expr>
                                <literal-expression value="5" start-index="80" stop-index="80" />
                                <parameter-marker-expression value="3" start-index="79" stop-index="79" />
                            </and-expr>
                        </between-expression>
                    </right>
                </binary-operation-expression>
            </expr>
        </where>
        <order-by>
            <column-item name="user_id" start-index="90" stop-index="96" literal-start-index="91" literal-stop-index="97" />
            <column-item name="order_id" start-index="99" stop-index="106" literal-start-index="100" literal-stop-index="107" />
        </order-by>
    </select>

    <select sql-case-id="select_comparison_symbol_with_single_table" parameters="1, 10, 2, 5">
        <from>
            <simple-table name="t_order" start-index="14" stop-index="20" />
        </from>
        <projections start-index="7" stop-index="7">
            <shorthand-projection start-index="7" stop-index="7" />
        </projections>
        <where start-index="22" stop-index="92" literal-stop-index="93">
            <expr>
                <binary-operation-expression start-index="28" stop-index="92" literal-stop-index="93">
                    <left>
                        <binary-operation-expression start-index="28" stop-index="74" literal-stop-index="75">
                            <left>
                                <binary-operation-expression start-index="28" stop-index="56" literal-stop-index="57">
                                    <left>
                                        <binary-operation-expression start-index="28" stop-index="39">
                                            <left>
                                                <column name="user_id" start-index="28" stop-index="34" />
                                            </left>
                                            <operator>&gt;=</operator>
                                            <right>
                                                <literal-expression value="1" start-index="39" stop-index="39" />
                                                <parameter-marker-expression value="0" start-index="39" stop-index="39" />
                                            </right>
                                        </binary-operation-expression>
                                    </left>
                                    <operator>AND</operator>
                                    <right>
                                        <binary-operation-expression start-index="45" stop-index="56" literal-stop-index="57">
                                            <left>
                                                <column name="user_id" start-index="45" stop-index="51" />
                                            </left>
                                            <operator>&lt;=</operator>
                                            <right>
                                                <literal-expression value="10" start-index="56" stop-index="57" />
                                                <parameter-marker-expression value="1" start-index="56" stop-index="56" />
                                            </right>
                                        </binary-operation-expression>
                                    </right>
                                </binary-operation-expression>
                            </left>
                            <operator>AND</operator>
                            <right>
                                <binary-operation-expression start-index="62" stop-index="74" literal-start-index="63" literal-stop-index="75">
                                    <left>
                                        <column name="order_id" start-index="62" stop-index="69" literal-start-index="63" literal-stop-index="70" />
                                    </left>
                                    <operator>&gt;=</operator>
                                    <right>
                                        <literal-expression value="2" start-index="75" stop-index="75" />
                                        <parameter-marker-expression value="2" start-index="74" stop-index="74" />
                                    </right>
                                </binary-operation-expression>
                            </right>
                        </binary-operation-expression>
                    </left>
                    <operator>AND</operator>
                    <right>
                        <binary-operation-expression start-index="80" stop-index="92" literal-start-index="81" literal-stop-index="93">
                            <left>
                                <column name="order_id" start-index="80" stop-index="87" literal-start-index="81" literal-stop-index="88" />
                            </left>
                            <operator>&lt;=</operator>
                            <right>
                                <literal-expression value="5" start-index="93" stop-index="93" />
                                <parameter-marker-expression value="3" start-index="92" stop-index="92" />
                            </right>
                        </binary-operation-expression>
                    </right>
                </binary-operation-expression>
            </expr>
        </where>
        <order-by>
            <column-item name="user_id" start-index="103" stop-index="109" literal-start-index="104" literal-stop-index="110" />
            <column-item name="order_id" start-index="112" stop-index="119" literal-start-index="113" literal-stop-index="120" />
        </order-by>
    </select>

    <select sql-case-id="select_in_with_single_table" parameters="1, 2, 3, 9, 10">
        <from>
            <simple-table name="t_order" start-index="14" stop-index="20" />
        </from>
        <projections start-index="7" stop-index="7">
            <shorthand-projection start-index="7" stop-index="7" />
        </projections>
        <where start-index="22" stop-index="70" literal-stop-index="71">
            <expr>
                <binary-operation-expression start-index="28" stop-index="70" literal-stop-index="71">
                    <left>
                        <in-expression start-index="28" stop-index="47">
                            <not>false</not>
                            <left>
                                <column name="user_id" start-index="28" stop-index="34" />
                            </left>
                            <right>
                                <list-expression start-index="39" stop-index="47">
                                    <items>
                                        <literal-expression value="1" start-index="40" stop-index="40" />
                                        <parameter-marker-expression value="0" start-index="40" stop-index="40" />
                                    </items>
                                    <items>
                                        <literal-expression value="2" start-index="43" stop-index="43" />
                                        <parameter-marker-expression value="1" start-index="43" stop-index="43" />
                                    </items>
                                    <items>
                                        <literal-expression value="3" start-index="46" stop-index="46" />
                                        <parameter-marker-expression value="2" start-index="46" stop-index="46" />
                                    </items>
                                </list-expression>
                            </right>
                        </in-expression>
                    </left>
                    <operator>AND</operator>
                    <right>
                        <in-expression start-index="53" stop-index="70" literal-stop-index="71">
                            <not>false</not>
                            <left>
                                <column name="order_id" start-index="53" stop-index="60" />
                            </left>
                            <right>
                                <list-expression start-index="65" stop-index="70" literal-stop-index="71">
                                    <items>
                                        <literal-expression value="9" start-index="66" stop-index="66" />
                                        <parameter-marker-expression value="3" start-index="66" stop-index="66" />
                                    </items>
                                    <items>
                                        <literal-expression value="10" start-index="69" stop-index="70" />
                                        <parameter-marker-expression value="4" start-index="69" stop-index="69" />
                                    </items>
                                </list-expression>
                            </right>
                        </in-expression>
                    </right>
                </binary-operation-expression>
            </expr>
        </where>
        <order-by>
            <column-item name="user_id" start-index="81" stop-index="87" literal-start-index="82" literal-stop-index="88" />
            <column-item name="order_id" start-index="90" stop-index="97" literal-start-index="91" literal-stop-index="98" />
        </order-by>
    </select>

    <select sql-case-id="select_in_with_same_sharding_column" parameters="1000, 1001, 1001, 1002">
        <from>
            <simple-table name="t_order" start-index="14" stop-index="20" />
        </from>
        <projections start-index="7" stop-index="7">
            <shorthand-projection start-index="7" stop-index="7" />
        </projections>
        <where start-index="22" stop-index="68" literal-stop-index="80">
            <expr>
                <binary-operation-expression start-index="28" stop-index="68" literal-stop-index="80">
                    <left>
                        <in-expression start-index="28" stop-index="45" literal-stop-index="51">
                            <not>false</not>
                            <left>
                                <column name="order_id" start-index="28" stop-index="35" />
                            </left>
                            <right>
                                <list-expression start-index="40" stop-index="45" literal-stop-index="51">
                                    <items>
                                        <literal-expression value="1000" start-index="41" stop-index="44" />
                                        <parameter-marker-expression value="0" start-index="41" stop-index="41" />
                                    </items>
                                    <items>
                                        <literal-expression value="1001" start-index="47" stop-index="50" />
                                        <parameter-marker-expression value="1" start-index="44" stop-index="44" />
                                    </items>
                                </list-expression>
                            </right>
                        </in-expression>
                    </left>
                    <operator>AND</operator>
                    <right>
                        <in-expression start-index="51" stop-index="68" literal-start-index="57" literal-stop-index="80">
                            <not>false</not>
                            <left>
                                <column name="order_id" start-index="51" stop-index="58" literal-start-index="57" literal-stop-index="64" />
                            </left>
                            <right>
                                <list-expression start-index="63" stop-index="68" literal-start-index="69" literal-stop-index="80">
                                    <items>
                                        <literal-expression value="1001" start-index="70" stop-index="73" />
                                        <parameter-marker-expression value="2" start-index="64" stop-index="64" />
                                    </items>
                                    <items>
                                        <literal-expression value="1002" start-index="76" stop-index="79" />
                                        <parameter-marker-expression value="3" start-index="67" stop-index="67" />
                                    </items>
                                </list-expression>
                            </right>
                        </in-expression>
                    </right>
                </binary-operation-expression>
            </expr>
        </where>
        <order-by>
            <column-item name="order_id" start-index="79" stop-index="86" literal-start-index="91" literal-stop-index="98" />
        </order-by>
    </select>

    <select sql-case-id="select_with_N_string_in_expression">
        <from>
            <simple-table name="t_order" start-index="14" stop-index="20" />
        </from>
        <projections start-index="7" stop-index="7">
            <shorthand-projection start-index="7" stop-index="7"/>
        </projections>
        <where start-index="22" stop-index="43">
            <expr>
                <binary-operation-expression start-index="28" stop-index="43">
                    <left>
                        <column name="is_deleted" start-index="28" stop-index="37" />
                    </left>
                    <operator>=</operator>
                    <right>
                        <literal-expression value="N" start-index="41" stop-index="43" />
                    </right>
                </binary-operation-expression>
            </expr>
        </where>
    </select>

    <select sql-case-id="select_count_like" parameters="1, 'init'">
        <from>
            <simple-table name="t_order" start-index="21" stop-index="27" />
        </from>
        <projections start-index="7" stop-index="14">
            <aggregation-projection type="COUNT" inner-expression="(*)" start-index="7" stop-index="14" />
        </projections>
        <where start-index="29" stop-index="65" literal-stop-index="70">
            <expr>
                <binary-operation-expression start-index="36" stop-index="64" literal-stop-index="69">
                    <left>
                        <binary-operation-expression start-index="36" stop-index="46">
                            <left>
                                <column name="user_id" start-index="36" stop-index="42" />
                            </left>
                            <operator>=</operator>
                            <right>
                                <literal-expression value="1" start-index="46" stop-index="46" />
                                <parameter-marker-expression value="0" start-index="46" stop-index="46" />
                            </right>
                        </binary-operation-expression>
                    </left>
                    <operator>AND</operator>
                    <right>
                        <binary-operation-expression start-index="52" stop-index="64" literal-stop-index="69">
                            <left>
                                <column name="status" start-index="52" stop-index="57" />
                            </left>
                            <operator>LIKE</operator>
                            <right>
                                <list-expression>
                                    <items>
                                        <literal-expression value="init" start-index="64" stop-index="69" />
                                        <parameter-marker-expression value="1" start-index="64" stop-index="64" />
                                    </items>
                                </list-expression>
                            </right>
                        </binary-operation-expression>
                    </right>
                </binary-operation-expression>
            </expr>
        </where>
    </select>
    
    <select sql-case-id="select_count_like_concat" parameters="'init', 1, 2, 9, 10">
        <from>
            <simple-table name="t_order" alias="o" start-index="37" stop-index="45" />
        </from>
        <projections start-index="7" stop-index="30">
            <aggregation-projection type="COUNT" inner-expression="(0)" alias="orders_count" start-index="7" stop-index="14" />
        </projections>
        <where start-index="47" stop-index="142" literal-stop-index="148">
            <expr>
                <binary-operation-expression start-index="53" stop-index="142" literal-stop-index="148">
                    <left>
                        <binary-operation-expression start-index="53" stop-index="111" literal-stop-index="116">
                            <left>
                                <binary-operation-expression start-index="53" stop-index="87" literal-stop-index="92">
                                    <left>
                                        <column name="status" start-index="53" stop-index="60">
                                            <owner name="o" start-index="53" stop-index="53" />
                                        </column>
                                    </left>
                                    <operator>LIKE</operator>
                                    <right>
                                        <list-expression start-index="67" stop-index="87">
                                            <items>
                                                <expression-projection text="CONCAT('%%', ?, '%%')" literal-text="CONCAT('%%', 'init', '%%')" start-index="67" stop-index="87" literal-stop-index="92" />
                                            </items>
                                        </list-expression>
                                    </right>
                                </binary-operation-expression>
                            </left>
                            <operator>AND</operator>
                            <right>
                                <in-expression start-index="93" stop-index="111" literal-start-index="98" literal-stop-index="116">
                                    <not>false</not>
                                    <left>
                                        <column name="user_id" start-index="93" stop-index="101" literal-start-index="98" literal-stop-index="106">
                                            <owner name="o" start-index="93" stop-index="93" literal-start-index="98" literal-stop-index="98"/>
                                        </column>
                                    </left>
                                    <right>
                                        <list-expression start-index="107" stop-index="110" literal-stop-index="115">
                                            <items>
                                                <literal-expression value="1" start-index="112" stop-index="112" />
                                                <parameter-marker-expression value="1" start-index="107" stop-index="107" />
                                            </items>
                                            <items>
                                                <literal-expression value="2" start-index="115" stop-index="115" />
                                                <parameter-marker-expression value="2" start-index="110" stop-index="110" />
                                            </items>
                                        </list-expression>
                                    </right>
                                </in-expression>
                            </right>
                        </binary-operation-expression>
                    </left>
                    <operator>AND</operator>
                    <right>
                        <between-expression start-index="117" stop-index="142" literal-start-index="122" literal-stop-index="148">
                            <not>false</not>
                            <left>
                                <column name="order_id" start-index="117" stop-index="126" literal-start-index="122" literal-stop-index="131">
                                    <owner name="o" start-index="117" stop-index="117" literal-start-index="122" literal-stop-index="122" />
                                </column>
                            </left>
                            <between-expr>
                                <literal-expression value="9" start-index="141" stop-index="141" />
                                <parameter-marker-expression value="3" start-index="136" stop-index="136" />
                            </between-expr>
                            <and-expr>
                                <literal-expression value="10" start-index="147" stop-index="148" />
                                <parameter-marker-expression value="4" start-index="142" stop-index="142" />
                            </and-expr>
                        </between-expression>
                    </right>
                </binary-operation-expression>
            </expr>
        </where>
    </select>

    <select sql-case-id="select_like_with_single_quotes" >
        <from>
            <simple-table name="admin" start-index="15" stop-index="19" />
        </from>
        <projections start-index="7" stop-index="8">
            <column-projection name="id" start-index="7" stop-index="8"/>
        </projections>
        <where start-index="21" stop-index="44">
            <expr>
                <binary-operation-expression start-index="27" stop-index="44">
                    <left>
                        <column name="fullname" start-index="27" stop-index="34" />
                    </left>
                    <operator>LIKE</operator>
                    <right>
                        <list-expression start-index="41" stop-index="44">
                            <items>
                                <literal-expression value="a%" start-index="41" stop-index="44" />
                            </items>
                        </list-expression>
                    </right>
                </binary-operation-expression>
            </expr>
        </where>
    </select>

    <select sql-case-id="select_count_tilde_concat" parameters="'init', 1, 2, 9, 10">
        <from>
            <simple-table name="t_order" alias="o" start-index="37" stop-index="45" />
        </from>
        <projections start-index="7" stop-index="30">
            <aggregation-projection type="COUNT" inner-expression="(0)" alias="orders_count" start-index="7" stop-index="14" />
        </projections>
        <where start-index="47" stop-index="140" literal-stop-index="146">
            <expr>
                <binary-operation-expression start-index="53" stop-index="140" literal-stop-index="146">
                    <left>
                        <binary-operation-expression start-index="53" stop-index="109" literal-stop-index="114">
                            <left>
                                <binary-operation-expression start-index="53" stop-index="85" literal-stop-index="90">
                                    <left>
                                        <column name="status" start-index="53" stop-index="60">
                                            <owner name="o" start-index="53" stop-index="53" />
                                        </column>
                                    </left>
                                    <operator>~~</operator>
                                    <right>
                                        <list-expression>
                                            <items>
                                                <expression-projection text="CONCAT('%%', ?, '%%')" literal-text="CONCAT('%%', 'init', '%%')" start-index="65" stop-index="85" literal-stop-index="90"/>
                                            </items>
                                        </list-expression>
                                    </right>
                                </binary-operation-expression>
                            </left>
                            <operator>AND</operator>
                            <right>
                                <in-expression start-index="91" stop-index="109" literal-stop-index="114" literal-start-index="96">
                                    <not>false</not>
                                    <left>
                                        <column name="user_id" start-index="91" stop-index="99" literal-start-index="96" literal-stop-index="104">
                                            <owner name="o" start-index="91" stop-index="91" literal-start-index="96" literal-stop-index="96"/>
                                        </column>
                                    </left>
                                    <right>
                                        <list-expression start-index="105" stop-index="108" literal-stop-index="113">
                                            <items>
                                                <literal-expression value="1" start-index="110" stop-index="110" />
                                                <parameter-marker-expression value="1" start-index="105" stop-index="105" />
                                            </items>
                                            <items>
                                                <literal-expression value="2" start-index="113" stop-index="113" />
                                                <parameter-marker-expression value="2" start-index="108" stop-index="108" />
                                            </items>
                                        </list-expression>
                                    </right>
                                </in-expression>
                            </right>
                        </binary-operation-expression>
                    </left>
                    <operator>AND</operator>
                    <right>
                        <between-expression start-index="115" stop-index="140" literal-start-index="120" literal-stop-index="146">
                            <not>false</not>
                            <left>
                                <column name="order_id" start-index="115" stop-index="124" literal-start-index="120" literal-stop-index="129">
                                    <owner name="o" start-index="115" stop-index="115" literal-start-index="120" literal-stop-index="120" />
                                </column>
                            </left>
                            <between-expr>
                                <literal-expression value="9" start-index="139" stop-index="139" />
                                <parameter-marker-expression value="3" start-index="134" stop-index="134" />
                            </between-expr>
                            <and-expr>
                                <literal-expression value="10" start-index="145" stop-index="146" />
                                <parameter-marker-expression value="4" start-index="140" stop-index="140" />
                            </and-expr>
                        </between-expression>
                    </right>
                </binary-operation-expression>
            </expr>
        </where>
    </select>

    <select sql-case-id="select_sharding_route_with_binding_tables" parameters="1, 2, 9, 10">
        <from>
            <join-table>
                <left>
                    <simple-table name="t_order" alias="o" start-index="16" stop-index="24" />
                </left>
                <right>
                    <simple-table name="t_order_item" alias="i" start-index="31" stop-index="44" />
                </right>
                <on-condition>
                    <binary-operation-expression start-index="49" stop-index="97">
                        <left>
                            <binary-operation-expression start-index="49" stop-index="69">
                                <left>
                                    <column name="user_id" start-index="49" stop-index="57">
                                        <owner name="o" start-index="49" stop-index="49" />
                                    </column>
                                </left>
                                <operator>=</operator>
                                <right>
                                    <column name="user_id" start-index="61" stop-index="69">
                                        <owner name="i" start-index="61" stop-index="61" />
                                    </column>
                                </right>
                            </binary-operation-expression>
                        </left>
                        <operator>AND</operator>
                        <right>
                            <binary-operation-expression start-index="75" stop-index="97">
                                <left>
                                    <column name="order_id" start-index="75" stop-index="84">
                                        <owner name="o" start-index="75" stop-index="75" />
                                    </column>
                                </left>
                                <operator>=</operator>
                                <right>
                                    <column name="order_id" start-index="88" stop-index="97">
                                        <owner name="i" start-index="88" stop-index="88" />
                                    </column>
                                </right>
                            </binary-operation-expression>
                        </right>
                    </binary-operation-expression>
                </on-condition>
            </join-table>
        </from>
        <projections start-index="7" stop-index="9">
            <shorthand-projection start-index="7" stop-index="9">
                <owner name="i" start-index="7" stop-index="7" />
            </shorthand-projection>
        </projections>
        <where start-index="99" stop-index="154" literal-stop-index="155">
            <expr>
                <binary-operation-expression start-index="105" stop-index="154" literal-stop-index="155">
                    <left>
                        <in-expression start-index="105" stop-index="123">
                            <not>false</not>
                            <left>
                                <column name="user_id" start-index="105" stop-index="113">
                                    <owner name="o" start-index="105" stop-index="105" />
                                </column>
                            </left>
                            <right>
                                <list-expression start-index="118" stop-index="123">
                                    <items>
                                        <literal-expression value="1" start-index="119" stop-index="119" />
                                        <parameter-marker-expression value="0" start-index="119" stop-index="119" />
                                    </items>
                                    <items>
                                        <literal-expression value="2" start-index="122" stop-index="122" />
                                        <parameter-marker-expression value="1" start-index="122" stop-index="122" />
                                    </items>
                                </list-expression>
                            </right>
                        </in-expression>
                    </left>
                    <operator>AND</operator>
                    <right>
                        <between-expression start-index="129" stop-index="154" literal-stop-index="155">
                            <not>false</not>
                            <left>
                                <column name="order_id" start-index="129" stop-index="138">
                                    <owner name="o" start-index="129" stop-index="129" />
                                </column>
                            </left>
                            <between-expr>
                                <literal-expression value="9" start-index="148" stop-index="148" />
                                <parameter-marker-expression value="2" start-index="148" stop-index="148" />
                            </between-expr>
                            <and-expr>
                                <literal-expression value="10" start-index="154" stop-index="155" />
                                <parameter-marker-expression value="3" start-index="154" stop-index="154" />
                            </and-expr>
                        </between-expression>
                    </right>
                </binary-operation-expression>
            </expr>
        </where>
        <order-by>
            <column-item name="item_id" start-index="165" stop-index="173" literal-start-index="166" literal-stop-index="174">
                <owner name="i" start-index="165" stop-index="165" literal-start-index="166" literal-stop-index="166" />
            </column-item>
        </order-by>
    </select>

    <select sql-case-id="select_full_route_with_binding_tables">
        <from>
            <join-table>
                <left>
                    <simple-table name="t_order" alias="o" start-index="16" stop-index="24" />
                </left>
                <right>
                    <simple-table name="t_order_item" alias="i" start-index="31" stop-index="44" />
                </right>
                <on-condition>
                    <binary-operation-expression start-index="49" stop-index="97">
                        <left>
                            <binary-operation-expression start-index="49" stop-index="69">
                                <left>
                                    <column name="user_id" start-index="49" stop-index="57">
                                        <owner name="o" start-index="49" stop-index="49" />
                                    </column>
                                </left>
                                <operator>=</operator>
                                <right>
                                    <column name="user_id" start-index="61" stop-index="69">
                                        <owner name="i" start-index="61" stop-index="61" />
                                    </column>
                                </right>
                            </binary-operation-expression>
                        </left>
                        <operator>AND</operator>
                        <right>
                            <binary-operation-expression start-index="75" stop-index="97">
                                <left>
                                    <column name="order_id" start-index="75" stop-index="84">
                                        <owner name="o" start-index="75" stop-index="75" />
                                    </column>
                                </left>
                                <operator>=</operator>
                                <right>
                                    <column name="order_id" start-index="88" stop-index="97">
                                        <owner name="i" start-index="88" stop-index="88" />
                                    </column>
                                </right>
                            </binary-operation-expression>
                        </right>
                    </binary-operation-expression>
                </on-condition>
            </join-table>
        </from>
        <projections start-index="7" stop-index="9">
            <shorthand-projection start-index="7" stop-index="9">
                <owner name="i" start-index="7" stop-index="7" />
            </shorthand-projection>
        </projections>
        <order-by>
            <column-item name="item_id" start-index="108" stop-index="116">
                <owner name="i" start-index="108" stop-index="108" />
            </column-item>
        </order-by>
    </select>

    <select sql-case-id="select_sharding_route_with_broadcast_table" parameters="1, 2, 9, 10, 'init'">
        <from>
            <join-table>
                <left>
                    <join-table>
                        <left>
                            <simple-table name="t_order" alias="o" start-index="16" stop-index="24" />
                        </left>
                        <right>
                            <simple-table name="t_order_item" alias="i" start-index="31" stop-index="44" />
                        </right>
                        <on-condition>
                            <binary-operation-expression start-index="49" stop-index="97">
                                <left>
                                    <binary-operation-expression start-index="49" stop-index="69">
                                        <left>
                                            <column name="user_id" start-index="49" stop-index="57">
                                                <owner name="o" start-index="49" stop-index="49" />
                                            </column>
                                        </left>
                                        <operator>=</operator>
                                        <right>
                                            <column name="user_id" start-index="61" stop-index="69">
                                                <owner name="i" start-index="61" stop-index="61" />
                                            </column>
                                        </right>
                                    </binary-operation-expression>
                                </left>
                                <operator>AND</operator>
                                <right>
                                    <binary-operation-expression start-index="75" stop-index="97">
                                        <left>
                                            <column name="order_id" start-index="75" stop-index="84">
                                                <owner name="o" start-index="75" stop-index="75" />
                                            </column>
                                        </left>
                                        <operator>=</operator>
                                        <right>
                                            <column name="order_id" start-index="88" stop-index="97">
                                                <owner name="i" start-index="88" stop-index="88" />
                                            </column>
                                        </right>
                                    </binary-operation-expression>
                                </right>
                            </binary-operation-expression>
                        </on-condition>
                    </join-table>
                </left>
                <right>
                    <simple-table name="t_broadcast_table" alias="c" start-index="104" stop-index="122" />
                </right>
                <on-condition>
                    <binary-operation-expression start-index="127" stop-index="145">
                        <left>
                            <column name="status" start-index="127" stop-index="134">
                                <owner name="o" start-index="127" stop-index="127" />
                            </column>
                        </left>
                        <operator>=</operator>
                        <right>
                            <column name="status" start-index="138" stop-index="145">
                                <owner name="c" start-index="138" stop-index="138" />
                            </column>
                        </right>
                    </binary-operation-expression>
                </on-condition>
            </join-table>
        </from>
        <projections start-index="7" stop-index="9">
            <shorthand-projection start-index="7" stop-index="9">
                <owner name="i" start-index="7" stop-index="7" />
            </shorthand-projection>
        </projections>
        <where start-index="147" stop-index="219" literal-stop-index="225">
            <expr>
                <binary-operation-expression start-index="153" stop-index="219" literal-stop-index="225">
                    <left>
                        <binary-operation-expression start-index="153" stop-index="202" literal-stop-index="203">
                            <left>
                                <in-expression start-index="153" stop-index="171">
                                    <not>false</not>
                                    <left>
                                        <column name="user_id" start-index="153" stop-index="161">
                                            <owner name="o" start-index="153" stop-index="153" />
                                        </column>
                                    </left>
                                    <right>
                                        <list-expression start-index="166" stop-index="171">
                                            <items>
                                                <literal-expression value="1" start-index="167" stop-index="167" />
                                                <parameter-marker-expression value="0" start-index="167" stop-index="167" />
                                            </items>
                                            <items>
                                                <literal-expression value="2" start-index="170" stop-index="170" />
                                                <parameter-marker-expression value="1" start-index="170" stop-index="170" />
                                            </items>
                                        </list-expression>
                                    </right>
                                </in-expression>
                            </left>
                            <operator>AND</operator>
                            <right>
                                <between-expression start-index="177" stop-index="202" literal-stop-index="203">
                                    <not>false</not>
                                    <left>
                                        <column name="order_id" start-index="177" stop-index="186">
                                            <owner name="o" start-index="177" stop-index="177" />
                                        </column>
                                    </left>
                                    <between-expr>
                                        <literal-expression value="9" start-index="196" stop-index="196" />
                                        <parameter-marker-expression value="2" start-index="196" stop-index="196" />
                                    </between-expr>
                                    <and-expr>
                                        <literal-expression value="10" start-index="202" stop-index="203" />
                                        <parameter-marker-expression value="3" start-index="202" stop-index="202" />
                                    </and-expr>
                                </between-expression>
                            </right>
                        </binary-operation-expression>
                    </left>
                    <operator>AND</operator>
                    <right>
                        <binary-operation-expression start-index="208" stop-index="219" literal-start-index="209" literal-stop-index="225">
                            <left>
                                <column name="status" start-index="208" stop-index="215" literal-start-index="209" literal-stop-index="216">
                                    <owner name="o" start-index="208" stop-index="208" literal-start-index="209" literal-stop-index="209" />
                                </column>
                            </left>
                            <operator>=</operator>
                            <right>
                                <literal-expression value="init" start-index="220" stop-index="225" />
                                <parameter-marker-expression value="4" start-index="219" stop-index="219" />
                            </right>
                        </binary-operation-expression>
                    </right>
                </binary-operation-expression>
            </expr>
        </where>
        <order-by>
            <column-item name="item_id" start-index="230" stop-index="238" literal-start-index="236" literal-stop-index="244">
                <owner name="i" start-index="230" stop-index="230" literal-start-index="236" literal-stop-index="236" />
            </column-item>
        </order-by>
    </select>

    <select sql-case-id="select_keyword_table_name_with_back_quotes" parameters="1, 2, 9, 10, 'init'">
        <from>
            <join-table>
                <left>
                    <join-table>
                        <left>
                            <simple-table name="t_order" alias="o" start-index="16" stop-index="24" />
                        </left>
                        <right>
                            <simple-table name="t_order_item" alias="i" start-index="31" stop-index="44" />
                        </right>
                        <on-condition>
                            <binary-operation-expression start-index="49" stop-index="97">
                                <left>
                                    <binary-operation-expression start-index="49" stop-index="69">
                                        <left>
                                            <column name="user_id" start-index="49" stop-index="57">
                                                <owner name="o" start-index="49" stop-index="49" />
                                            </column>
                                        </left>
                                        <operator>=</operator>
                                        <right>
                                            <column name="user_id" start-index="61" stop-index="69">
                                                <owner name="i" start-index="61" stop-index="61" />
                                            </column>
                                        </right>
                                    </binary-operation-expression>
                                </left>
                                <operator>AND</operator>
                                <right>
                                    <binary-operation-expression start-index="75" stop-index="97">
                                        <left>
                                            <column name="order_id" start-index="75" stop-index="84">
                                                <owner name="o" start-index="75" stop-index="75" />
                                            </column>
                                        </left>
                                        <operator>=</operator>
                                        <right>
                                            <column name="order_id" start-index="88" stop-index="97">
                                                <owner name="i" start-index="88" stop-index="88" />
                                            </column>
                                        </right>
                                    </binary-operation-expression>
                                </right>
                            </binary-operation-expression>
                        </on-condition>
                    </join-table>
                </left>
                <right>
                    <simple-table name="select" alias="c" start-delimiter="`" end-delimiter="`" start-index="104" stop-index="113" />
                </right>
                <on-condition>
                    <binary-operation-expression start-index="118" stop-index="136">
                        <left>
                            <column name="status" start-index="118" stop-index="125">
                                <owner name="o" start-index="118" stop-index="118" />
                            </column>
                        </left>
                        <operator>=</operator>
                        <right>
                            <column name="status" start-index="129" stop-index="136">
                                <owner name="c" start-index="129" stop-index="129" />
                            </column>
                        </right>
                    </binary-operation-expression>
                </on-condition>
            </join-table>
        </from>
        <projections start-index="7" stop-index="9">
            <shorthand-projection start-index="7" stop-index="9">
                <owner name="i" start-index="7" stop-index="7" />
            </shorthand-projection>
        </projections>
        <where start-index="138" stop-index="210" literal-stop-index="216">
            <expr>
                <binary-operation-expression start-index="144" stop-index="210" literal-stop-index="216">
                    <left>
                        <binary-operation-expression start-index="144" stop-index="193" literal-stop-index="194">
                            <left>
                                <in-expression start-index="144" stop-index="162">
                                    <not>false</not>
                                    <left>
                                        <column name="user_id" start-index="144" stop-index="152">
                                            <owner name="o" start-index="144" stop-index="144" />
                                        </column>
                                    </left>
                                    <right>
                                        <list-expression start-index="157" stop-index="162">
                                            <items>
                                                <literal-expression value="1" start-index="158" stop-index="158" />
                                                <parameter-marker-expression value="0" start-index="158" stop-index="158" />
                                            </items>
                                            <items>
                                                <literal-expression value="2" start-index="161" stop-index="161" />
                                                <parameter-marker-expression value="1" start-index="161" stop-index="161" />
                                            </items>
                                        </list-expression>
                                    </right>
                                </in-expression>
                            </left>
                            <operator>AND</operator>
                            <right>
                                <between-expression start-index="168" stop-index="193" literal-stop-index="194">
                                    <not>false</not>
                                    <left>
                                        <column name="order_id" start-index="168" stop-index="177">
                                            <owner name="o" start-index="168" stop-index="168" />
                                        </column>
                                    </left>
                                    <between-expr>
                                        <literal-expression value="9" start-index="187" stop-index="187" />
                                        <parameter-marker-expression value="2" start-index="187" stop-index="187" />
                                    </between-expr>
                                    <and-expr>
                                        <literal-expression value="10" start-index="193" stop-index="194" />
                                        <parameter-marker-expression value="3" start-index="193" stop-index="193" />
                                    </and-expr>
                                </between-expression>
                            </right>
                        </binary-operation-expression>
                    </left>
                    <operator>AND</operator>
                    <right>
                        <binary-operation-expression start-index="199" stop-index="210" literal-start-index="200" literal-stop-index="216">
                            <left>
                                <column name="status" start-index="199" stop-index="206" literal-start-index="200" literal-stop-index="207">
                                    <owner name="o" start-index="199" stop-index="199" literal-start-index="200" literal-stop-index="200" />
                                </column>
                            </left>
                            <operator>=</operator>
                            <right>
                                <literal-expression value="init" start-index="211" stop-index="216" />
                                <parameter-marker-expression value="4" start-index="210" stop-index="210" />
                            </right>
                        </binary-operation-expression>
                    </right>
                </binary-operation-expression>
            </expr>
        </where>
        <order-by>
            <column-item name="item_id" start-index="221" stop-index="229" literal-start-index="227" literal-stop-index="235">
                <owner name="i" start-index="221" stop-index="221" literal-start-index="227" literal-stop-index="227" />
            </column-item>
        </order-by>
    </select>

    <select sql-case-id="select_keyword_table_name_with_double_quotes" parameters="1, 2, 9, 10, 'init'">
        <from>
            <join-table>
                <left>
                    <join-table>
                        <left>
                            <simple-table name="t_order" alias="o" start-index="16" stop-index="24" />
                        </left>
                        <right>
                            <simple-table name="t_order_item" alias="i" start-index="31" stop-index="44" />
                        </right>
                        <on-condition>
                            <binary-operation-expression start-index="49" stop-index="97">
                                <left>
                                    <binary-operation-expression start-index="49" stop-index="69">
                                        <left>
                                            <column name="user_id" start-index="49" stop-index="57">
                                                <owner name="o" start-index="49" stop-index="49" />
                                            </column>
                                        </left>
                                        <operator>=</operator>
                                        <right>
                                            <column name="user_id" start-index="61" stop-index="69">
                                                <owner name="i" start-index="61" stop-index="61" />
                                            </column>
                                        </right>
                                    </binary-operation-expression>
                                </left>
                                <operator>AND</operator>
                                <right>
                                    <binary-operation-expression start-index="75" stop-index="97">
                                        <left>
                                            <column name="order_id" start-index="75" stop-index="84">
                                                <owner name="o" start-index="75" stop-index="75" />
                                            </column>
                                        </left>
                                        <operator>=</operator>
                                        <right>
                                            <column name="order_id" start-index="88" stop-index="97">
                                                <owner name="i" start-index="88" stop-index="88" />
                                            </column>
                                        </right>
                                    </binary-operation-expression>
                                </right>
                            </binary-operation-expression>
                        </on-condition>
                    </join-table>
                </left>
                <right>
                    <simple-table name="select" alias="c" start-delimiter="&quot;" end-delimiter="&quot;" start-index="104" stop-index="113" />
                </right>
                <on-condition>
                    <binary-operation-expression start-index="118" stop-index="136">
                        <left>
                            <column name="status" start-index="118" stop-index="125">
                                <owner name="o" start-index="118" stop-index="118" />
                            </column>
                        </left>
                        <operator>=</operator>
                        <right>
                            <column name="status" start-index="129" stop-index="136">
                                <owner name="c" start-index="129" stop-index="129" />
                            </column>
                        </right>
                    </binary-operation-expression>
                </on-condition>
            </join-table>
        </from>
        <projections start-index="7" stop-index="9">
            <shorthand-projection start-index="7" stop-index="9" >
                <owner name="i" start-index="7" stop-index="7" />
            </shorthand-projection>
        </projections>
        <where start-index="138" stop-index="210" literal-stop-index="216">
            <expr>
                <binary-operation-expression start-index="144" stop-index="210" literal-stop-index="216">
                    <left>
                        <binary-operation-expression start-index="144" stop-index="193" literal-stop-index="194">
                            <left>
                                <in-expression start-index="144" stop-index="162">
                                    <not>false</not>
                                    <left>
                                        <column name="user_id" start-index="144" stop-index="152">
                                            <owner name="o" start-index="144" stop-index="144" />
                                        </column>
                                    </left>
                                    <right>
                                        <list-expression start-index="157" stop-index="162">
                                            <items>
                                                <literal-expression value="1" start-index="158" stop-index="158" />
                                                <parameter-marker-expression value="0" start-index="158" stop-index="158" />
                                            </items>
                                            <items>
                                                <literal-expression value="2" start-index="161" stop-index="161" />
                                                <parameter-marker-expression value="1" start-index="161" stop-index="161" />
                                            </items>
                                        </list-expression>
                                    </right>
                                </in-expression>
                            </left>
                            <operator>AND</operator>
                            <right>
                                <between-expression start-index="168" stop-index="193" literal-stop-index="194">
                                    <not>false</not>
                                    <left>
                                        <column name="order_id" start-index="168" stop-index="177">
                                            <owner name="o" start-index="168" stop-index="168" />
                                        </column>
                                    </left>
                                    <between-expr>
                                        <literal-expression value="9" start-index="187" stop-index="187" />
                                        <parameter-marker-expression value="2" start-index="187" stop-index="187" />
                                    </between-expr>
                                    <and-expr>
                                        <literal-expression value="10" start-index="193" stop-index="194" />
                                        <parameter-marker-expression value="3" start-index="193" stop-index="193" />
                                    </and-expr>
                                </between-expression>
                            </right>
                        </binary-operation-expression>
                    </left>
                    <operator>AND</operator>
                    <right>
                        <binary-operation-expression start-index="199" stop-index="210" literal-start-index="200" literal-stop-index="216">
                            <left>
                                <column name="status" start-index="199" stop-index="206" literal-start-index="200" literal-stop-index="207">
                                    <owner name="c" start-index="199" stop-index="199" literal-start-index="200" literal-stop-index="200" />
                                </column>
                            </left>
                            <operator>=</operator>
                            <right>
                                <literal-expression value="init" start-index="211" stop-index="216" />
                                <parameter-marker-expression value="4" start-index="210" stop-index="210" />
                            </right>
                        </binary-operation-expression>
                    </right>
                </binary-operation-expression>
            </expr>
        </where>
        <order-by>
            <column-item name="item_id" start-index="221" stop-index="229" literal-start-index="227" literal-stop-index="235">
                <owner name="i" start-index="221" stop-index="221" literal-start-index="227" literal-stop-index="227" />
            </column-item>
        </order-by>
    </select>

    <select sql-case-id="select_keyword_table_name_with_square_brackets" parameters="1, 2, 9, 10, 'init'">
        <from>
            <join-table>
                <left>
                    <join-table>
                        <left>
                            <simple-table name="t_order" alias="o" start-index="16" stop-index="24" />
                        </left>
                        <right>
                            <simple-table name="t_order_item" alias="i" start-index="31" stop-index="44" />
                        </right>
                        <on-condition>
                            <binary-operation-expression start-index="49" stop-index="97">
                                <left>
                                    <binary-operation-expression start-index="49" stop-index="69">
                                        <left>
                                            <column name="user_id" start-index="49" stop-index="57">
                                                <owner name="o" start-index="49" stop-index="49" />
                                            </column>
                                        </left>
                                        <operator>=</operator>
                                        <right>
                                            <column name="user_id" start-index="61" stop-index="69">
                                                <owner name="i" start-index="61" stop-index="61" />
                                            </column>
                                        </right>
                                    </binary-operation-expression>
                                </left>
                                <operator>AND</operator>
                                <right>
                                    <binary-operation-expression start-index="75" stop-index="97">
                                        <left>
                                            <column name="order_id" start-index="75" stop-index="84">
                                                <owner name="o" start-index="75" stop-index="75" />
                                            </column>
                                        </left>
                                        <operator>=</operator>
                                        <right>
                                            <column name="order_id" start-index="88" stop-index="97">
                                                <owner name="i" start-index="88" stop-index="88" />
                                            </column>
                                        </right>
                                    </binary-operation-expression>
                                </right>
                            </binary-operation-expression>
                        </on-condition>
                    </join-table>
                </left>
                <right>
                    <simple-table name="select" alias="c" start-delimiter="[" end-delimiter="]" start-index="104" stop-index="113" />
                </right>
                <on-condition>
                    <binary-operation-expression start-index="118" stop-index="136">
                        <left>
                            <column name="status" start-index="118" stop-index="125">
                                <owner name="o" start-index="118" stop-index="118" />
                            </column>
                        </left>
                        <operator>=</operator>
                        <right>
                            <column name="status" start-index="129" stop-index="136">
                                <owner name="c" start-index="129" stop-index="129" />
                            </column>
                        </right>
                    </binary-operation-expression>
                </on-condition>
            </join-table>
        </from>
        <projections start-index="7" stop-index="9">
            <shorthand-projection start-index="7" stop-index="9">
                <owner name="i" start-index="7" stop-index="7" />
            </shorthand-projection>
        </projections>
        <where start-index="138" stop-index="210" literal-stop-index="216">
            <expr>
                <binary-operation-expression start-index="144" stop-index="210" literal-stop-index="216">
                    <left>
                        <binary-operation-expression start-index="144" stop-index="193" literal-stop-index="194">
                            <left>
                                <in-expression start-index="144" stop-index="162">
                                    <not>false</not>
                                    <left>
                                        <column name="user_id" start-index="144" stop-index="152">
                                            <owner name="o" start-index="144" stop-index="144" />
                                        </column>
                                    </left>
                                    <right>
                                        <list-expression start-index="157" stop-index="162">
                                            <items>
                                                <literal-expression value="1" start-index="158" stop-index="158" />
                                                <parameter-marker-expression value="0" start-index="158" stop-index="158" />
                                            </items>
                                            <items>
                                                <literal-expression value="2" start-index="161" stop-index="161" />
                                                <parameter-marker-expression value="1" start-index="161" stop-index="161" />
                                            </items>
                                        </list-expression>
                                    </right>
                                </in-expression>
                            </left>
                            <operator>AND</operator>
                            <right>
                                <between-expression start-index="168" stop-index="193" literal-stop-index="194">
                                    <not>false</not>
                                    <left>
                                        <column name="order_id" start-index="168" stop-index="177">
                                            <owner name="o" start-index="168" stop-index="168" />
                                        </column>
                                    </left>
                                    <between-expr>
                                        <literal-expression value="9" start-index="187" stop-index="187" />
                                        <parameter-marker-expression value="2" start-index="187" stop-index="187" />
                                    </between-expr>
                                    <and-expr>
                                        <literal-expression value="10" start-index="193" stop-index="194" />
                                        <parameter-marker-expression value="3" start-index="193" stop-index="193" />
                                    </and-expr>
                                </between-expression>
                            </right>
                        </binary-operation-expression>
                    </left>
                    <operator>AND</operator>
                    <right>
                        <binary-operation-expression start-index="199" stop-index="210" literal-start-index="200" literal-stop-index="216">
                            <left>
                                <column name="status" start-index="199" stop-index="206" literal-start-index="200" literal-stop-index="207">
                                    <owner name="c" start-index="199" stop-index="199" literal-start-index="200" literal-stop-index="200" />
                                </column>
                            </left>
                            <operator>=</operator>
                            <right>
                                <literal-expression value="init" start-index="211" stop-index="216" />
                                <parameter-marker-expression value="4" start-index="210" stop-index="210" />
                            </right>
                        </binary-operation-expression>
                    </right>
                </binary-operation-expression>
            </expr>
        </where>
        <order-by>
            <column-item name="item_id" start-index="221" stop-index="229" literal-start-index="227" literal-stop-index="235">
                <owner name="i" start-index="221" stop-index="221" literal-start-index="227" literal-stop-index="227" />
            </column-item>
        </order-by>
    </select>

    <select sql-case-id="select_alias_as_keyword" parameters="1">
        <from>
            <simple-table name="t_order_item" alias="length" start-index="36" stop-index="54" />
        </from>
        <projections start-index="7" stop-index="29">
            <column-projection name="item_id" alias="password" start-index="7" stop-index="29">
                <owner name="length" start-index="7" stop-index="12" />
            </column-projection>>
        </projections>
        <where start-index="56" stop-index="79">
            <expr>
                <binary-operation-expression start-index="62" stop-index="79">
                    <left>
                        <column name="item_id" start-index="62" stop-index="75">
                            <owner name="length" start-index="62" stop-index="67" />
                        </column>
                    </left>
                    <operator>=</operator>
                    <right>
                        <literal-expression value="1" start-index="79" stop-index="79" />
                        <parameter-marker-expression value="0" start-index="79" stop-index="79" />
                    </right>
                </binary-operation-expression>
            </expr>
        </where>
    </select>

    <select sql-case-id="select_with_force_index_join" parameters="1000">
        <from>
            <join-table>
                <left>
                    <simple-table name="t_order" alias="o" start-index="16" stop-index="24" />
                </left>
                <right>
                    <simple-table name="t_order_item" alias="i" start-index="56" stop-index="69" />
                </right>
                <on-condition>
                    <binary-operation-expression start-index="74" stop-index="94">
                        <left>
                            <column name="order_id" start-index="74" stop-index="83">
                                <owner name="o" start-index="74" stop-index="74" />
                            </column>
                        </left>
                        <operator>=</operator>
                        <right>
                            <column name="order_id" start-index="85" stop-index="94">
                                <owner name="i" start-index="85" stop-index="85" />
                            </column>
                        </right>
                    </binary-operation-expression>
                </on-condition>
            </join-table>
        </from>
        <projections start-index="7" stop-index="9">
            <shorthand-projection start-index="7" stop-index="9">
                <owner name="i" start-index="7" stop-index="7" />
            </shorthand-projection>
        </projections>
        <where start-index="96" stop-index="115" literal-stop-index="118">
            <expr>
                <binary-operation-expression start-index="102" stop-index="115" literal-stop-index="118">
                    <left>
                        <column name="order_id" start-index="102" stop-index="111">
                            <owner name="o" start-index="102" stop-index="102" />
                        </column>
                    </left>
                    <operator>=</operator>
                    <right>
                        <literal-expression value="1000" start-index="115" stop-index="118" />
                        <parameter-marker-expression value="0" start-index="115" stop-index="115" />
                    </right>
                </binary-operation-expression>
            </expr>
        </where>
    </select>

    <select sql-case-id="select_equal_with_geography" parameters="'{&quot;rule2&quot;:&quot;null2&quot;}', 100, 200, 1, 2">
        <from>
            <simple-table name="t_order" start-index="14" stop-index="20" />
        </from>
        <projections start-index="7" stop-index="7">
            <shorthand-projection start-index="7" stop-index="7" />
        </projections>
        <where start-index="22" stop-index="148" literal-stop-index="170">
            <expr>
                <binary-operation-expression start-index="28" stop-index="148" literal-stop-index="170">
                    <left>
                        <binary-operation-expression start-index="28" stop-index="131" literal-stop-index="153">
                            <left>
                                <binary-operation-expression start-index="28" stop-index="115" literal-stop-index="137">
                                    <left>
                                        <binary-operation-expression start-index="28" stop-index="42" literal-stop-index="60">
                                            <left>
                                                <column name="rule" start-index="28" stop-index="31" />
                                            </left>
                                            <operator>=</operator>
                                            <right>
                                                <common-expression text="'{&quot;rule2&quot;:&quot;null2&quot;}'::jsonb" start-index="35" stop-index="60" />
                                                <parameter-marker-expression value="0" start-index="35" stop-index="42" />
                                            </right>
                                        </binary-operation-expression>
                                    </left>
                                    <operator>AND</operator>
                                    <right>
                                        <binary-operation-expression start-index="48" stop-index="115" literal-start-index="66" literal-stop-index="137">
                                            <left>
                                                <column name="start_point" start-index="48" stop-index="58" literal-start-index="66" literal-stop-index="76" />
                                            </left>
                                            <operator>=</operator>
                                            <right>
                                                <expression-projection text="ST_GeographyFromText('SRID=4326;POINT('||?||' '||?||')')" literal-text="ST_GeographyFromText('SRID=4326;POINT('||100||' '||200||')')" start-index="60" stop-index="115" literal-start-index="78" literal-stop-index="137" />
                                            </right>
                                        </binary-operation-expression>
                                    </right>
                                </binary-operation-expression>
                            </left>
                            <operator>AND</operator>
                            <right>
                                <binary-operation-expression start-index="121" stop-index="131" literal-start-index="143" literal-stop-index="153">
                                    <left>
                                        <column name="user_id" start-index="121" stop-index="127" literal-start-index="143" literal-stop-index="149" />
                                    </left>
                                    <operator>=</operator>
                                    <right>
                                        <literal-expression value="1" start-index="153" stop-index="153" />
                                        <parameter-marker-expression value="3" start-index="131" stop-index="131" />
                                    </right>
                                </binary-operation-expression>
                            </right>
                        </binary-operation-expression>
                    </left>
                    <operator>AND</operator>
                    <right>
                        <binary-operation-expression start-index="137" stop-index="148" literal-start-index="159" literal-stop-index="170">
                            <left>
                                <column name="order_id" start-index="137" stop-index="144" literal-start-index="159" literal-stop-index="166" />
                            </left>
                            <operator>=</operator>
                            <right>
                                <literal-expression value="2" start-index="170" stop-index="170" />
                                <parameter-marker-expression value="4" start-index="148" stop-index="148" />
                            </right>
                        </binary-operation-expression>
                    </right>
                </binary-operation-expression>
            </expr>
        </where>
    </select>

    <select sql-case-id="select_in_with_geography" parameters="'{&quot;rule2&quot;:&quot;null2&quot;}', '{&quot;rule3&quot;:&quot;null3&quot;}', 100, 200, 1, 2">
        <from>
            <simple-table name="t_order" start-index="14" stop-index="20" />
        </from>
        <projections start-index="7" stop-index="7">
            <shorthand-projection start-index="7" stop-index="7" />
        </projections>
        <where start-index="22" stop-index="161" literal-stop-index="201">
            <expr>
                <binary-operation-expression start-index="28" stop-index="161" literal-stop-index="201">
                    <left>
                        <binary-operation-expression start-index="28" stop-index="144" literal-stop-index="184">
                            <left>
                                <binary-operation-expression start-index="28" stop-index="128" literal-stop-index="168">
                                    <left>
                                        <in-expression start-index="28" stop-index="55" literal-stop-index="91">
                                            <not>false</not>
                                            <left>
                                                <column name="rule" start-index="28" stop-index="31" />
                                            </left>
                                            <right>
                                                <list-expression start-index="37" stop-index="54" literal-stop-index="90">
                                                    <items>
                                                        <common-expression text="'{&quot;rule2&quot;:&quot;null2&quot;}'::jsonb" start-index="37" stop-index="62" />
                                                        <parameter-marker-expression value="0" start-index="37" stop-index="44" />
                                                    </items>
                                                    <items>
                                                        <common-expression text="'{&quot;rule3&quot;:&quot;null3&quot;}'::jsonb" start-index="65" stop-index="90" />
                                                        <parameter-marker-expression value="1" start-index="47" stop-index="54" />
                                                    </items>
                                                </list-expression>
                                            </right>
                                        </in-expression>
                                    </left>
                                    <operator>AND</operator>
                                    <right>
                                        <binary-operation-expression start-index="61" stop-index="128" literal-start-index="97" literal-stop-index="168">
                                            <left>
                                                <column name="start_point" start-index="61" stop-index="71" literal-start-index="97" literal-stop-index="107" />
                                            </left>
                                            <operator>=</operator>
                                            <right>
                                                <expression-projection text="ST_GeographyFromText('SRID=4326;POINT('||?||' '||?||')')" literal-text="ST_GeographyFromText('SRID=4326;POINT('||100||' '||200||')')" start-index="73" stop-index="128" literal-start-index="109" literal-stop-index="168" />
                                            </right>
                                        </binary-operation-expression>
                                    </right>
                                </binary-operation-expression>
                            </left>
                            <operator>AND</operator>
                            <right>
                                <binary-operation-expression start-index="134" stop-index="144" literal-start-index="174" literal-stop-index="184">
                                    <left>
                                        <column name="user_id" start-index="134" stop-index="140" literal-start-index="174" literal-stop-index="180" />
                                    </left>
                                    <operator>=</operator>
                                    <right>
                                        <literal-expression value="1" start-index="184" stop-index="184" />
                                        <parameter-marker-expression value="4" start-index="144" stop-index="144" />
                                    </right>
                                </binary-operation-expression>
                            </right>
                        </binary-operation-expression>
                    </left>
                    <operator>AND</operator>
                    <right>
                        <binary-operation-expression start-index="150" stop-index="161" literal-start-index="190" literal-stop-index="201">
                            <left>
                                <column name="order_id" start-index="150" stop-index="157" literal-start-index="190" literal-stop-index="197" />
                            </left>
                            <operator>=</operator>
                            <right>
                                <literal-expression value="2" start-index="201" stop-index="201" />
                                <parameter-marker-expression value="5" start-index="161" stop-index="161" />
                            </right>
                        </binary-operation-expression>
                    </right>
                </binary-operation-expression>
            </expr>
        </where>
    </select>

    <select sql-case-id="select_between_with_geography" parameters="'{&quot;rule2&quot;:&quot;null2&quot;}', '{&quot;rule3&quot;:&quot;null3&quot;}', 100, 200, 1">
        <from>
            <simple-table name="t_order" start-index="14" stop-index="20" />
        </from>
        <projections start-index="7" stop-index="7">
            <shorthand-projection start-index="7" stop-index="7" />
        </projections>
        <where start-index="22" stop-index="151" literal-stop-index="191">
            <expr>
                <binary-operation-expression start-index="28" stop-index="151" literal-stop-index="191">
                    <left>
                        <binary-operation-expression start-index="28" stop-index="134" literal-stop-index="174">
                            <left>
                                <between-expression start-index="28" stop-index="61" literal-stop-index="97">
                                    <not>false</not>
                                    <left>
                                        <column name="rule" start-index="28" stop-index="31" />
                                    </left>
                                    <between-expr>
                                        <parameter-marker-expression value="0" start-index="41" stop-index="48" />
                                        <binary-operation-expression start-index="41" stop-index="66">
                                            <left>
                                                <literal-expression value="{&quot;rule2&quot;:&quot;null2&quot;}" start-index="41" stop-index="59" />
                                            </left>
                                            <operator>::</operator>
                                            <right>
                                                <common-expression text="jsonb" start-index="62" stop-index="66" />
                                            </right>
                                        </binary-operation-expression>
                                    </between-expr>
                                    <and-expr>
                                        <common-expression text="'{&quot;rule3&quot;:&quot;null3&quot;}'::jsonb" start-index="72" stop-index="97" />
                                        <parameter-marker-expression value="1" start-index="54" stop-index="61" />
                                    </and-expr>
                                </between-expression>
                            </left>
                            <operator>AND</operator>
                            <right>
                                <binary-operation-expression start-index="67" stop-index="134" literal-start-index="103" literal-stop-index="174">
                                    <left>
                                        <column name="start_point" start-index="67" stop-index="77" literal-start-index="103" literal-stop-index="113" />
                                    </left>
                                    <operator>=</operator>
                                    <right>
                                        <expression-projection text="ST_GeographyFromText('SRID=4326;POINT('||?||' '||?||')')" literal-text="ST_GeographyFromText('SRID=4326;POINT('||100||' '||200||')')" start-index="79" stop-index="134" literal-start-index="115" literal-stop-index="174" />
                                    </right>
                                </binary-operation-expression>
                            </right>
                        </binary-operation-expression>
                    </left>
                    <operator>AND</operator>
                    <right>
                        <binary-operation-expression start-index="140" stop-index="151" literal-start-index="180" literal-stop-index="191">
                            <left>
                                <column name="order_id" start-index="140" stop-index="147" literal-start-index="180" literal-stop-index="187" />
                            </left>
                            <operator>=</operator>
                            <right>
                                <literal-expression value="1" start-index="191" stop-index="191" />
                                <parameter-marker-expression value="4" start-index="151" stop-index="151" />
                            </right>
                        </binary-operation-expression>
                    </right>
                </binary-operation-expression>
            </expr>
        </where>
    </select>

    <select sql-case-id="select_with_double_quotes" parameters="1">
        <from>
            <simple-table name="t_order_item" start-delimiter="&quot;" end-delimiter="&quot;" start-index="14" stop-index="27" />
        </from>
        <projections start-index="7" stop-index="7">
            <shorthand-projection start-index="7" stop-index="7" />
        </projections>
        <where start-index="29" stop-index="48">
            <expr>
                <binary-operation-expression start-index="35" stop-index="48">
                    <left>
                        <column name="item_id" start-delimiter="&quot;" end-delimiter="&quot;" start-index="35" stop-index="43" />
                    </left>
                    <operator>!=</operator>
                    <right>
                        <literal-expression value="1" start-index="48" stop-index="48" />
                        <parameter-marker-expression value="0" start-index="48" stop-index="48" />
                    </right>
                </binary-operation-expression>
            </expr>
        </where>
        <order-by>
            <column-item name="item_id" start-delimiter="&quot;" end-delimiter="&quot;" start-index="59" stop-index="67" />
        </order-by>
    </select>

    <select sql-case-id="select_distinct_with_single_column_without_order_by" >
        <from>
            <simple-table name="t_order_item" start-index="29" stop-index="40" />
        </from>
        <projections start-index="16" stop-index="22" distinct-row="true">
            <column-projection name="item_id" start-index="16" stop-index="22" />
        </projections>
    </select>

    <select sql-case-id="select_unique_with_single_column_without_order_by" >
        <from>
            <simple-table name="t_order_item" start-index="27" stop-index="38" />
        </from>
        <projections start-index="14" stop-index="20" distinct-row="true">
            <column-projection name="item_id" start-index="14" stop-index="20" />
        </projections>
    </select>
    
    <select sql-case-id="select_distinct_with_multi_column_without_order_by" >
        <from>
            <simple-table name="t_order" start-index="47" stop-index="53" />
        </from>
        <projections start-index="16" stop-index="40" distinct-row="true">
            <column-projection name="order_id" start-index="16" stop-index="23" />
            <column-projection name="user_id" start-index="26" stop-index="32" />
            <column-projection name="status" start-index="35" stop-index="40" />
        </projections>
    </select>

    <select sql-case-id="select_unique_with_multi_column_without_order_by" >
        <from>
            <simple-table name="t_order" start-index="45" stop-index="51" />
        </from>
        <projections start-index="14" stop-index="38" distinct-row="true">
            <column-projection name="order_id" start-index="14" stop-index="21" />
            <column-projection name="user_id" start-index="24" stop-index="30" />
            <column-projection name="status" start-index="33" stop-index="38" />
        </projections>
    </select>
    
    <select sql-case-id="select_distinct_with_owner_column_without_order_by" >
        <from>
            <simple-table name="t_order" start-index="38" stop-index="44" />
        </from>
        <projections start-index="16" stop-index="31" distinct-row="true">
            <column-projection name="order_id" start-index="16" stop-index="31" >
                <owner name="t_order" start-index="16" stop-index="22" />
            </column-projection>
        </projections>
        <order-by>
            <column-item name="order_id" start-index="55" stop-index="70">
                <owner name="t_order" start-index="55" stop-index="61"/>
            </column-item>
        </order-by>
    </select>

    <select sql-case-id="select_distinct_with_owner_star_without_order_by" >
        <from>
            <join-table>
                <left>
                    <simple-table name="t_order" start-index="54" stop-index="60" />
                </left>
                <right>
                    <simple-table name="t_order_item" start-index="63" stop-index="74" />
                </right>
            </join-table>
        </from>
        <projections start-index="16" stop-index="47" distinct-row="true">
            <shorthand-projection start-index="16" stop-index="24">
                <owner name="t_order" start-index="16" stop-index="22"/>
            </shorthand-projection>
            <column-projection name="order_id" start-index="27" stop-index="47" >
                <owner name="t_order_item" start-index="27" stop-index="38" />
            </column-projection>
        </projections>
        <where start-index="76" stop-index="121">
            <expr>
                <binary-operation-expression start-index="82" stop-index="121">
                    <left>
                        <column name="order_id" start-index="82" stop-index="97">
                            <owner name="t_order" start-index="82" stop-index="88" />
                        </column>
                    </left>
                    <operator>=</operator>
                    <right>
                        <column name="order_id" start-index="101" stop-index="121">
                            <owner name="t_order_item" start-index="101" stop-index="112" />
                        </column>
                    </right>
                </binary-operation-expression>
            </expr>
        </where>
    </select>

    <select sql-case-id="select_distinct_with_owner_column_with_group_by" >
        <from>
            <simple-table name="t_order" start-index="38" stop-index="44" />
        </from>
        <projections start-index="16" stop-index="31" distinct-row="true">
            <column-projection name="order_id" start-index="16" stop-index="31" >
                <owner name="t_order" start-index="16" stop-index="22" />
            </column-projection>
        </projections>
        <group-by>
            <column-item name="order_id" start-index="55" stop-index="70">
                <owner name="t_order" start-index="55" stop-index="61"/>
            </column-item>
        </group-by>
    </select>

    <select sql-case-id="select_distinct_with_single_column" >
        <from>
            <simple-table name="t_order_item" start-index="29" stop-index="40" />
        </from>
        <projections start-index="16" stop-index="22" distinct-row="true">
            <column-projection name="item_id" start-index="16" stop-index="22" />
        </projections>
        <order-by>
            <column-item name="item_id" start-index="51" stop-index="57" />
        </order-by>
    </select>

    <select sql-case-id="select_distinct_with_owner_column" >
        <from>
            <simple-table name="t_order" start-index="38" stop-index="44" />
        </from>
        <projections start-index="16" stop-index="31" distinct-row="true">
            <column-projection name="order_id" start-index="16" stop-index="31">
                <owner name="t_order" start-index="16" stop-index="22" />
            </column-projection>
        </projections>
        <order-by>
            <column-item name="order_id" start-index="55" stop-index="62" />
        </order-by>
    </select>

    <select sql-case-id="select_distinct_with_multi_column" >
        <from>
            <simple-table name="t_order" start-index="47" stop-index="53" />
        </from>
        <projections start-index="16" stop-index="40" distinct-row="true">
            <column-projection name="order_id" start-index="16" stop-index="23" />
            <column-projection name="user_id" start-index="26" stop-index="32" />
            <column-projection name="status" start-index="35" stop-index="40" />
        </projections>
        <order-by>
            <column-item name="order_id" start-index="64" stop-index="71" />
        </order-by>
    </select>

    <select sql-case-id="select_distinct_with_star" >
        <from>
            <simple-table  name="t_order" start-index="23" stop-index="29" />
        </from>
        <projections distinct-row="true" start-index="16" stop-index="16">
            <shorthand-projection start-index="16" stop-index="16" />
        </projections>
        <where start-index="31" stop-index="51">
            <expr>
                <binary-operation-expression start-index="37" stop-index="51">
                    <left>
                        <column name="order_id" start-index="37" stop-index="44" />
                    </left>
                    <operator>&gt;</operator>
                    <right>
                        <literal-expression value="1100" start-index="48" stop-index="51" />
                    </right>
                </binary-operation-expression>
            </expr>
        </where>
        <order-by>
            <column-item name="order_id" start-index="62" stop-index="69" />
        </order-by>
    </select>

    <select sql-case-id="select_distinct_with_owner_star">
        <from>
            <join-table>
                <left>
                    <simple-table name="t_order" start-index="54" stop-index="60" />
                </left>
                <right>
                    <simple-table name="t_order_item" start-index="63" stop-index="74" />
                </right>
            </join-table>
        </from>
        <projections distinct-row="true" start-index="16" stop-index="47">
            <shorthand-projection start-index="16" stop-index="24">
                <owner name="t_order" start-index="16" stop-index="22" />
            </shorthand-projection>
            <column-projection name="order_id" start-index="27" stop-index="47">
                <owner name="t_order_item" start-index="27" stop-index="38" />
            </column-projection>
        </projections>
        <where start-index="76" stop-index="121">
            <expr>
                <binary-operation-expression start-index="82" stop-index="121">
                    <left>
                        <column name="order_id" start-index="82" stop-index="97">
                            <owner name="t_order" start-index="82" stop-index="88" />
                        </column>
                    </left>
                    <operator>=</operator>
                    <right>
                        <column name="order_id" start-index="101" stop-index="121">
                            <owner name="t_order_item" start-index="101" stop-index="112" />
                        </column>
                    </right>
                </binary-operation-expression>
            </expr>
        </where>
        <order-by>
            <column-item name="order_id" start-index="132" stop-index="147">
                <owner name="t_order" start-index="132" stop-index="138" />
            </column-item>
        </order-by>
    </select>

    <select sql-case-id="select_distinct_with_sum" >
        <from>
            <simple-table  name="t_order" start-index="37" stop-index="43" />
        </from>
        <projections start-index="7" stop-index="30">
            <aggregation-distinct-projection type="SUM" inner-expression="(DISTINCT order_id)" distinct-expression="order_id" alias="s" start-index="7" stop-index="28" />
        </projections>
        <where start-index="45" stop-index="65">
            <expr>
                <binary-operation-expression start-index="51" stop-index="65">
                    <left>
                        <column name="order_id" start-index="51" stop-index="58" />
                    </left>
                    <operator>&lt;</operator>
                    <right>
                        <literal-expression value="1100" start-index="62" stop-index="65" />
                    </right>
                </binary-operation-expression>
            </expr>
        </where>
    </select>

    <select sql-case-id="select_distinct_with_count">
        <from>
            <simple-table name="t_order" start-index="39" stop-index="45" />
        </from>
        <projections start-index="7" stop-index="32">
            <aggregation-distinct-projection type="COUNT" inner-expression="(DISTINCT order_id)" distinct-expression="order_id" alias="c" start-index="7" stop-index="30" />
        </projections>
        <where start-index="47" stop-index="67">
            <expr>
                <binary-operation-expression start-index="53" stop-index="67">
                    <left>
                        <column name="order_id" start-index="53" stop-index="60" />
                    </left>
                    <operator>&lt;</operator>
                    <right>
                        <literal-expression value="1100" start-index="64" stop-index="67" />
                    </right>
                </binary-operation-expression>
            </expr>
        </where>
    </select>

    <select sql-case-id="select_distinct_with_avg">
        <from>
            <simple-table name="t_order" start-index="35" stop-index="41" />
        </from>
        <projections start-index="7" stop-index="28">
            <aggregation-distinct-projection type="AVG" inner-expression="(DISTINCT order_id)" distinct-expression="order_id" start-index="7" stop-index="28" />
        </projections>
        <where start-index="43" stop-index="63">
            <expr>
                <binary-operation-expression start-index="49" stop-index="63">
                    <left>
                        <column name="order_id" start-index="49" stop-index="56" />
                    </left>
                    <operator>&lt;</operator>
                    <right>
                        <literal-expression value="1100" start-index="60" stop-index="63" />
                    </right>
                </binary-operation-expression>
            </expr>
        </where>
    </select>

    <select sql-case-id="select_distinct_with_count_sum" >
        <from>
            <simple-table name="t_order" start-index="61" stop-index="67" />
        </from>
        <projections start-index="7" stop-index="54">
            <aggregation-distinct-projection type="COUNT" inner-expression="(DISTINCT order_id)" distinct-expression="order_id" start-index="7" stop-index="30" />
            <aggregation-distinct-projection type="SUM" inner-expression="(DISTINCT order_id)" distinct-expression="order_id" start-index="33" stop-index="54" />
        </projections>
        <where start-index="69" stop-index="89">
            <expr>
                <binary-operation-expression start-index="75" stop-index="89">
                    <left>
                        <column name="order_id" start-index="75" stop-index="82" />
                    </left>
                    <operator>&lt;</operator>
                    <right>
                        <literal-expression value="1100" start-index="86" stop-index="89" />
                    </right>
                </binary-operation-expression>
            </expr>
        </where>
    </select>

    <select sql-case-id="select_distinct_with_single_count_group_by" >
        <from>
            <simple-table name="t_order" start-index="49" stop-index="55" />
        </from>
        <projections start-index="7" stop-index="42">
            <column-projection name="order_id" start-index="7" stop-index="14" />
            <aggregation-distinct-projection type="COUNT" inner-expression="(DISTINCT order_id)" distinct-expression="order_id" alias="c" start-index="17" stop-index="40" />
        </projections>
        <where start-index="57" stop-index="77">
            <expr>
                <binary-operation-expression start-index="63" stop-index="77">
                    <left>
                        <column name="order_id" start-index="63" stop-index="70" />
                    </left>
                    <operator>&lt;</operator>
                    <right>
                        <literal-expression value="1100" start-index="74" stop-index="77" />
                    </right>
                </binary-operation-expression>
            </expr>
        </where>
        <group-by>
            <column-item name="order_id" start-index="88" stop-index="95" />
        </group-by>
        <order-by>
            <column-item name="order_id" start-index="106" stop-index="113" />
        </order-by>
    </select>

    <select sql-case-id="select_distinct_with_count_group_by" >
        <from>
            <simple-table name="t_order" start-index="49" stop-index="55" />
        </from>
        <projections start-index="7" stop-index="42">
            <aggregation-distinct-projection type="COUNT" inner-expression="(DISTINCT order_id)" distinct-expression="order_id" alias="c" start-index="7" stop-index="30" />
            <column-projection name="order_id" start-index="35" stop-index="42" />
        </projections>
        <group-by>
            <column-item name="order_id" start-index="66" stop-index="73" />
        </group-by>
        <order-by>
            <column-item name="order_id" start-index="84" stop-index="91" />
        </order-by>
    </select>

    <select sql-case-id="select_distinct_function">
        <from>
            <simple-table name="t_order_item" start-index="30" stop-index="41" />
        </from>
        <projections distinct-row="true" start-index="15" stop-index="23">
            <column-projection start-index="16" stop-index="22" name="item_id"/>
        </projections>
        <order-by>
            <column-item name="item_id" start-index="52" stop-index="58" />
        </order-by>
    </select>

    <select sql-case-id="select_distinct_with_count_calculation" >
        <from>
            <simple-table name="t_order" start-index="49" stop-index="55" />
        </from>
        <projections start-index="7" stop-index="42">
            <aggregation-distinct-projection type="COUNT" inner-expression="(DISTINCT user_id + order_id)" distinct-expression="user_id+order_id" alias="c" start-index="7" stop-index="40" />
        </projections>
        <where start-index="57" stop-index="77">
            <expr>
                <binary-operation-expression start-index="63" stop-index="77">
                    <left>
                        <column name="order_id" start-index="63" stop-index="70" />
                    </left>
                    <operator>&lt;</operator>
                    <right>
                        <literal-expression value="1100" start-index="74" stop-index="77" />
                    </right>
                </binary-operation-expression>
            </expr>
        </where>
    </select>

    <select sql-case-id="select_distinct_with_aggregation_functions" >
        <from>
            <simple-table  name="t_order" start-index="77" stop-index="83" />
        </from>
        <projections start-index="7" stop-index="69">
            <aggregation-distinct-projection type="SUM" inner-expression="(DISTINCT order_id)" distinct-expression="order_id" start-index="7" stop-index="28" />
            <aggregation-distinct-projection type="COUNT" inner-expression="(DISTINCT order_id)" distinct-expression="order_id" start-index="30" stop-index="53" />
            <aggregation-projection type="COUNT" inner-expression="(order_id)" start-index="55" stop-index="69" />
        </projections>
        <where start-index="85" stop-index="105">
            <expr>
                <binary-operation-expression start-index="91" stop-index="105">
                    <left>
                        <column name="order_id" start-index="91" stop-index="98" />
                    </left>
                    <operator>&lt;</operator>
                    <right>
                        <literal-expression value="1100" start-index="102" stop-index="105" />
                    </right>
                </binary-operation-expression>
            </expr>
        </where>
    </select>

    <select sql-case-id="select_with_schema" >
        <from>
            <simple-table name="t_order" start-index="14" stop-index="24">
                <owner name="db1" start-index="14" stop-index="16" />
            </simple-table>
        </from>
        <projections start-index="7" stop-index="7">
            <shorthand-projection start-index="7" stop-index="7" />
        </projections>
    </select>

    <select sql-case-id="select_escape_with_single_quota" >
        <from>
            <simple-table name="t_order" start-index="14" stop-index="20" />
        </from>
        <projections start-index="7" stop-index="7">
            <shorthand-projection start-index="7" stop-index="7" />
        </projections>
        <where start-index="22" stop-index="38">
            <expr>
                <binary-operation-expression start-index="28" stop-index="38">
                    <left>
                        <column name="status" start-index="28" stop-index="33" />
                    </left>
                    <operator>=</operator>
                    <right>
                        <literal-expression value="\'" start-index="35" stop-index="38" />
                    </right>
                </binary-operation-expression>
            </expr>
        </where>
    </select>

    <select sql-case-id="select_escape_with_double_quota" >
        <from>
            <simple-table name="t_order" start-index="14" stop-index="20" />
        </from>
        <projections start-index="7" stop-index="7">
            <shorthand-projection start-index="7" stop-index="7" />
        </projections>
        <where start-index="22" stop-index="38">
            <expr>
                <binary-operation-expression start-index="28" stop-index="38">
                    <left>
                        <column name="status" start-index="28" stop-index="33" />
                    </left>
                    <operator>=</operator>
                    <right>
                        <literal-expression value="\&quot;" start-index="35" stop-index="38" />
                    </right>
                </binary-operation-expression>
            </expr>
        </where>
    </select>

    <select sql-case-id="select_with_block_comment" >
        <from>
            <simple-table name="t_order" start-index="83" stop-index="89" />
        </from>
        <projections start-index="7" stop-index="7">
            <shorthand-projection start-index="7" stop-index="7" />
        </projections>
        <where start-index="91" stop-index="106">
            <expr>
                <binary-operation-expression start-index="97" stop-index="106">
                    <left>
                        <column name="status" start-index="97" stop-index="102" />
                    </left>
                    <operator>=</operator>
                    <right>
                        <literal-expression value="1" start-index="104" stop-index="106" />
                    </right>
                </binary-operation-expression>
            </expr>
        </where>
    </select>

    <select sql-case-id="select_with_single_comment" >
        <from>
            <simple-table name="t_order" start-index="78" stop-index="84" />
        </from>
        <projections start-index="7" stop-index="7">
            <shorthand-projection start-index="7" stop-index="7" />
        </projections>
        <where start-index="86" stop-index="101">
            <expr>
                <binary-operation-expression start-index="92" stop-index="101">
                    <left>
                        <column name="status" start-index="92" stop-index="97" />
                    </left>
                    <operator>=</operator>
                    <right>
                        <literal-expression value="1" start-index="99" stop-index="101" />
                    </right>
                </binary-operation-expression>
            </expr>
        </where>
    </select>

    <select sql-case-id="select_alias_as_single_quote_string">
        <from>
            <simple-table name="t_order" start-index="31" stop-index="37" />
        </from>
        <projections start-index="7" stop-index="24">
            <column-projection alias="status" name="status" start-index="7" stop-index="24" />
        </projections>
    </select>

    <select sql-case-id="select_alias_as_string_double_quote">
        <from>
            <simple-table name="t_order" start-index="31" stop-index="37" />
        </from>
        <projections start-index="7" stop-index="24">
            <column-projection name="status" alias="status" start-index="7" stop-index="24" />
        </projections>
    </select>

    <select sql-case-id="select_special_function_nested" parameters="12, 1000">
        <from>
            <simple-table name="t_order" start-index="48" stop-index="54" />
        </from>
        <projections start-index="7" stop-index="41">
            <aggregation-projection type="SUM" inner-expression="(if(status=0, 1, 0))" alias="func_status" start-index="7" stop-index="29" />
        </projections>
        <where start-index="56" stop-index="89" literal-stop-index="93">
            <expr>
                <binary-operation-expression start-index="62" stop-index="89" literal-stop-index="93">
                    <left>
                        <binary-operation-expression start-index="62" stop-index="72" literal-stop-index="73">
                            <left>
                                <column name="user_id" start-index="62" stop-index="68" />
                            </left>
                            <operator>=</operator>
                            <right>
                                <literal-expression value="12" start-index="72" stop-index="73" />
                                <parameter-marker-expression value="0" start-index="72" stop-index="72" />
                            </right>
                        </binary-operation-expression>
                    </left>
                    <operator>AND</operator>
                    <right>
                        <binary-operation-expression start-index="78" stop-index="89" literal-start-index="79" literal-stop-index="93">
                            <left>
                                <column name="order_id" start-index="78" stop-index="85" literal-start-index="79" literal-stop-index="86" />
                            </left>
                            <operator>=</operator>
                            <right>
                                <literal-expression value="1000" start-index="90" stop-index="93" />
                                <parameter-marker-expression value="1" start-index="89" stop-index="89" />
                            </right>
                        </binary-operation-expression>
                    </right>
                </binary-operation-expression>
            </expr>
        </where>
    </select>

    <select sql-case-id="select_with_interval_function" parameters="12, 1000">
        <from>
            <simple-table name="t_order" start-index="45" stop-index="51" />
        </from>
        <projections start-index="7" stop-index="38">
            <expression-projection text="INTERVAL(status,1,5)" alias="func_status" start-index="7" stop-index="38" />
        </projections>
        <where start-index="53" stop-index="86" literal-stop-index="90">
            <expr>
                <binary-operation-expression start-index="59" stop-index="86" literal-stop-index="90">
                    <left>
                        <binary-operation-expression start-index="59" stop-index="69" literal-stop-index="70">
                            <left>
                                <column name="user_id" start-index="59" stop-index="65" />
                            </left>
                            <operator>=</operator>
                            <right>
                                <literal-expression value="12" start-index="69" stop-index="70" />
                                <parameter-marker-expression value="0" start-index="69" stop-index="69" />
                            </right>
                        </binary-operation-expression>
                    </left>
                    <operator>AND</operator>
                    <right>
                        <binary-operation-expression start-index="75" stop-index="86" literal-start-index="76" literal-stop-index="90">
                            <left>
                                <column name="order_id" start-index="75" stop-index="82" literal-start-index="76" literal-stop-index="83" />
                            </left>
                            <operator>=</operator>
                            <right>
                                <literal-expression value="1000" start-index="87" stop-index="90" />
                                <parameter-marker-expression value="1" start-index="86" stop-index="86" />
                            </right>
                        </binary-operation-expression>
                    </right>
                </binary-operation-expression>
            </expr>
        </where>
    </select>

    <select sql-case-id="select_with_left_function">
        <from>
            <simple-table name="t_order_item" start-index="44" stop-index="55" />
        </from>
        <projections start-index="7" stop-index="37">
            <expression-projection text="CONCAT(LEFT(status, 7), 'test')" start-index="7" stop-index="37" />
        </projections>
        <where start-index="57" stop-index="74">
            <expr>
                <binary-operation-expression start-index="63" stop-index="74">
                    <left>
                        <column name="user_id" start-index="63" stop-index="69" />
                    </left>
                    <operator>=</operator>
                    <right>
                        <literal-expression value="10" start-index="73" stop-index="74" />
                    </right>
                </binary-operation-expression>
            </expr>
        </where>
    </select>

    <select sql-case-id="select_database">
        <projections start-index="7" stop-index="16">
            <expression-projection text="DATABASE()" start-index="7" stop-index="16" />
        </projections>
    </select>

    <select sql-case-id="select_with_mod_function">
        <from>
            <simple-table name="t_order" start-index="14" stop-index="20" />
        </from>
        <projections start-index="7" stop-index="7">
            <shorthand-projection start-index="7" stop-index="7" />
        </projections>
        <where start-index="22" stop-index="47">
            <expr>
                <binary-operation-expression start-index="28" stop-index="47">
                    <left>
                        <expression-projection text="MOD(order_id, 1)" start-index="28" stop-index="43" />
                    </left>
                    <operator>=</operator>
                    <right>
                        <literal-expression value="1" start-index="47" stop-index="47" />
                    </right>
                </binary-operation-expression>
            </expr>
        </where>
    </select>

    <select sql-case-id="select_with_date_format_function">
        <from>
            <simple-table name="t_order" start-index="14" stop-index="20" />
        </from>
        <projections start-index="7" stop-index="7">
            <shorthand-projection start-index="7" stop-index="7" />
        </projections>
        <where start-index="22" stop-index="79">
            <expr>
                <binary-operation-expression start-index="28" stop-index="79">
                    <left>
                        <expression-projection text="DATE_FORMAT(current_date, '%Y-%m-%d')" start-index="28" stop-index="64" />
                    </left>
                    <operator>=</operator>
                    <right>
                        <literal-expression value="2019-12-18" start-index="68" stop-index="79" />
                    </right>
                </binary-operation-expression>
            </expr>
        </where>
    </select>

    <select sql-case-id="select_with_spatial_function">
        <from>
            <simple-table name="t_order" start-index="14" stop-index="20" />
        </from>
        <projections start-index="7" stop-index="7">
            <shorthand-projection start-index="7" stop-index="7" />
        </projections>
        <where start-index="22" stop-index="106">
            <expr>
                <binary-operation-expression start-index="28" stop-index="106">
                    <left>
                        <expression-projection text="ST_DISTANCE_SPHERE(POINT(113.358772, 23.1273723), POINT(user_id,order_id))" start-index="28" stop-index="101" />
                    </left>
                    <operator>!=</operator>
                    <right>
                        <literal-expression value="0" start-index="106" stop-index="106" />
                    </right>
                </binary-operation-expression>
            </expr>
        </where>
    </select>

    <select sql-case-id="select_current_user">
        <projections start-index="7" stop-index="18">
            <expression-projection text="CURRENT_USER" start-index="7" stop-index="18" />
        </projections>
    </select>

    <select sql-case-id="select_with_match_against" parameters="'hello', 10">
        <from>
            <simple-table name="t_order_item" start-index="14" stop-index="25" />
        </from>
        <projections start-index="7" stop-index="7">
            <shorthand-projection start-index="7" stop-index="7" />
        </projections>
        <where start-index="27" stop-index="116" literal-stop-index="123">
            <expr>
                <binary-operation-expression start-index="33" stop-index="116" literal-stop-index="123">
                    <left>
                        <common-expression text="MATCH(t_order_item.description) AGAINST (? IN NATURAL LANGUAGE MODE)" literal-text="MATCH(t_order_item.description) AGAINST ('hello' IN NATURAL LANGUAGE MODE)" start-index="33" stop-index="100" literal-stop-index="106"/>
                    </left>
                    <operator>AND</operator>
                    <right>
                        <binary-operation-expression start-index="106" stop-index="116" literal-start-index="112" literal-stop-index="123">
                            <left>
                                <column name="user_id" start-index="106" stop-index="112" literal-start-index="112" literal-stop-index="118"/>
                            </left>
                            <operator>=</operator>
                            <right>
                                <literal-expression value="10" start-index="122" stop-index="123" />
                                <parameter-marker-expression value="1" start-index="116" stop-index="116" />
                            </right>
                        </binary-operation-expression>
                    </right>
                </binary-operation-expression>
            </expr>
        </where>
    </select>

    <select sql-case-id="select_with_json_separator">
        <from>
            <simple-table name="tb_content_json" start-index="82" stop-index="98" alias="b" />
        </from>
        <projections start-index="7" stop-index="75">
            <expression-projection text="content_json->>'$.nation'" start-index="7" stop-index="41" alias="nation" />
            <expression-projection text="content_json->>'$.title'" start-index="43" stop-index="75" alias="title" />
        </projections>
        <where start-index="100" stop-index="119">
            <expr>
                <binary-operation-expression start-index="106" stop-index="119">
                    <left>
                        <column name="content_id" start-index="106" stop-index="117">
                            <owner name="b" start-index="106" stop-index="106" />
                        </column>
                    </left>
                    <operator>=</operator>
                    <right>
                        <literal-expression value="1" start-index="119" stop-index="119" />
                    </right>
                </binary-operation-expression>
            </expr>
        </where>
    </select>

    <select sql-case-id="select_with_convert_function">
        <from>
            <simple-table name="t_order" start-index="70" stop-index="76" />
        </from>
        <projections start-index="7" stop-index="63">
            <expression-projection text="CONVERT(SUBSTRING(content, 5) , SIGNED)" alias="signed_content" start-index="7" stop-index="63" />
        </projections>
        <where start-index="78" stop-index="95">
            <expr>
                <binary-operation-expression start-index="84" stop-index="95">
                    <left>
                        <column name="order_id" start-index="84" stop-index="91" />
                    </left>
                    <operator>=</operator>
                    <right>
                        <literal-expression value="1" start-index="95" stop-index="95" />
                    </right>
                </binary-operation-expression>
            </expr>
        </where>
    </select>

    <select sql-case-id="select_with_json_extract">
        <from>
            <simple-table name="tb_content_json" start-index="70" stop-index="84" />
        </from>
        <projections start-index="7" stop-index="63">
            <expression-projection text="content_json::json->'title'" start-index="7" stop-index="33" />
            <expression-projection text="content_json::json->'nation'" start-index="36" stop-index="63" />
        </projections>
        <where start-index="86" stop-index="105">
            <expr>
                <binary-operation-expression start-index="92" stop-index="105">
                    <left>
                        <column name="content_id" start-index="92" stop-index="101" />
                    </left>
                    <operator>=</operator>
                    <right>
                        <literal-expression value="1" start-index="105" stop-index="105" />
                    </right>
                </binary-operation-expression>
            </expr>
        </where>
    </select>

    <select sql-case-id="select_with_json_extract_text">
        <from>
            <simple-table name="tb_content_json" start-index="14" stop-index="28" />
        </from>
        <projections start-index="7" stop-index="7">
            <shorthand-projection start-index="7" stop-index="7" />
        </projections>
        <where start-index="30" stop-index="72">
            <expr>
                <binary-operation-expression start-index="36" stop-index="72">
                    <left>
                        <common-expression literal-text="content_json::json->>'nation'" start-index="36" stop-index="64" />
                    </left>
                    <operator>=</operator>
                    <right>
                        <literal-expression value="CHINA" start-index="66" stop-index="72" />
                    </right>
                </binary-operation-expression>
            </expr>
        </where>
    </select>

    <select sql-case-id="select_with_json_path_extract">
        <from>
            <simple-table name="tb_content_json" start-index="46" stop-index="60" />
        </from>
        <projections start-index="7" stop-index="39">
            <expression-projection text="content_json::json#>'{keyword,1}'" start-index="7" stop-index="39" />
        </projections>
    </select>

    <select sql-case-id="select_with_json_path_extract_text">
        <from>
            <simple-table name="tb_content_json" start-index="47" stop-index="61" />
        </from>
        <projections start-index="7" stop-index="40">
            <expression-projection text="content_json::json#>>'{keyword,1}'" start-index="7" stop-index="40" />
        </projections>
    </select>

    <select sql-case-id="select_with_jsonb_contain_right">
        <from>
            <simple-table name="tb_content_json" start-index="58" stop-index="72" />
        </from>
        <projections start-index="7" stop-index="51">
            <expression-projection text="content_json::jsonb@>'{&amp;title&amp;:&amp;abc&amp;}'::jsonb" start-index="7" stop-index="51" />
        </projections>
    </select>

    <select sql-case-id="select_with_jsonb_contain_left">
        <from>
            <simple-table name="tb_content_json" start-index="58" stop-index="72" />
        </from>
        <projections start-index="7" stop-index="51">
            <expression-projection text="'{&amp;title&amp;:&amp;abc&amp;}'::jsonb&lt;@content_json::jsonb" start-index="7" stop-index="51" />
        </projections>
    </select>

    <select sql-case-id="select_with_jsonb_contain_top_key">
        <from>
            <simple-table name="tb_content_json" start-index="40" stop-index="54" />
        </from>
        <projections start-index="7" stop-index="33">
            <expression-projection text="content_json::jsonb?'title'" start-index="7" stop-index="33" />
        </projections>
    </select>

    <select sql-case-id="select_with_jsonb_contain_any_top_key">
        <from>
            <simple-table name="tb_content_json" start-index="57" stop-index="71" />
        </from>
        <projections start-index="7" stop-index="50">
            <expression-projection text="content_json::jsonb?|array['title','nation']" start-index="7" stop-index="50" />
        </projections>
    </select>

    <select sql-case-id="select_with_jsonb_contain_all_top_key">
        <from>
            <simple-table name="tb_content_json" start-index="57" stop-index="71" />
        </from>
        <projections start-index="7" stop-index="50">
            <expression-projection text="content_json::jsonb?&amp;array['title','nation']" start-index="7" stop-index="50" />
        </projections>
    </select>

    <select sql-case-id="select_with_jsonb_concat">
        <from>
            <simple-table name="tb_content_json" start-index="56" stop-index="70" />
        </from>
        <projections start-index="7" stop-index="49">
            <expression-projection text="content_json::jsonb||'{&quot;price&quot;:999}'::jsonb" start-index="7" stop-index="49" />
        </projections>
    </select>

    <select sql-case-id="select_with_jsonb_delete">
        <from>
            <simple-table name="tb_content_json" start-index="40" stop-index="54" />
        </from>
        <projections start-index="7" stop-index="33">
            <expression-projection text="content_json::jsonb-'title'" start-index="7" stop-index="33" />
        </projections>
    </select>

    <select sql-case-id="select_with_jsonb_path_delete">
        <from>
            <simple-table name="tb_content_json" start-index="43" stop-index="57" />
        </from>
        <projections start-index="7" stop-index="36">
            <expression-projection text="content_json::jsonb#-'{title}'" start-index="7" stop-index="36" />
        </projections>
    </select>

    <select sql-case-id="select_with_jsonb_path_contain_any_value">
        <from>
            <simple-table name="tb_content_json" start-index="59" stop-index="73" />
        </from>
        <projections start-index="7" stop-index="52">
            <expression-projection text="content_json::jsonb@?'$.keyword[*]?(@==&quot;ss&quot;)'" start-index="7" stop-index="52" />
        </projections>
    </select>

    <select sql-case-id="select_with_jsonb_path_predicate_check">
        <from>
            <simple-table name="tb_content_json" start-index="54" stop-index="68" />
        </from>
        <projections start-index="7" stop-index="47">
            <expression-projection text="content_json::jsonb@@'$.keyword[*]==&quot;ss&quot;'" start-index="7" stop-index="47" />
        </projections>
    </select>

    <select sql-case-id="select_with_assignment_operator">
        <projections start-index="7" stop-index="31">
            <expression-projection text="@rn := 1" start-index="7" stop-index="14" />
            <expression-projection text="@now_code := ''" start-index="17" stop-index="31" />
        </projections>
        <from>
            <simple-table name="t_order" start-index="38" stop-index="44" />
        </from>
    </select>

    <select sql-case-id="select_from_dual" >
        <projections start-index="7" stop-index="7">
            <expression-projection text="1" start-index="7" stop-index="7" />
        </projections>
    </select>
    
    <select sql-case-id="select_with_cast_as_signed">
        <from>
            <simple-table name="t_order" start-index="45" stop-index="51" />
        </from>
        <projections start-index="7" stop-index="38">
            <column-projection name="user_id" start-index="7" stop-index="13"/>
            <expression-projection text="CAST(order_id AS SIGNED)" start-index="15" stop-index="38" />
        </projections>
    </select>

    <select sql-case-id="select_with_cast_as_unsigned">
        <from>
            <simple-table name="t_order" start-index="47" stop-index="53"/>
        </from>
        <projections start-index="7" stop-index="40">
            <expression-projection text="CAST(order_id AS UNSIGNED)" start-index="7" stop-index="32" />
            <column-projection name="user_id" start-index="34" stop-index="40"/>
        </projections>
    </select>

    <select sql-case-id="select_with_simple_table" >
        <projections start-index="7" stop-index="7">
            <shorthand-projection start-index="7" stop-index="7" />
        </projections>
        <from>
            <simple-table name="employees" start-index="14" stop-index="22" />
        </from>
        <where start-index="24" stop-index="47">
            <expr>
                <binary-operation-expression start-index="30" stop-index="47">
                    <left>
                        <column name="department_id" start-index="30" stop-index="42" />
                    </left>
                    <operator>=</operator>
                    <right>
                        <literal-expression value="30" start-index="46" stop-index="47" />
                    </right>
                </binary-operation-expression>
            </expr>
        </where>
        <order-by>
            <column-item name="last_name" start-index="58" stop-index="66" />
        </order-by>
    </select>

    <select sql-case-id="select_with_binding_tables_with_subquery_without_join">
        <from>
            <join-table>
                <left>
                    <subquery-table alias="a">
                        <subquery>
                            <select>
                                <projections start-index="127" stop-index="178">
                                    <column-projection name="department_id" start-index="127" stop-index="139" />
                                    <aggregation-projection type="COUNT" alias="num_emp" inner-expression="(*)" start-index="142" stop-index="149" />
                                    <aggregation-projection type="SUM" alias="sal_sum" inner-expression="(salary)" start-index="160" stop-index="170" />
                                </projections>
                                <from>
                                    <simple-table name="employees" start-index="185" stop-index="193" />
                                </from>
                                <group-by>
                                    <column-item name="department_id" start-index="204" stop-index="216" />
                                </group-by>
                            </select>
                        </subquery>
                    </subquery-table>
                </left>
                <right>
                    <subquery-table alias="b">
                        <subquery>
                            <select>
                                <projections start-index="230" stop-index="272">
                                    <aggregation-projection type="COUNT" alias="total_count" inner-expression="(*)" start-index="230" stop-index="237" />
                                    <aggregation-projection type="SUM" alias="total_sal" inner-expression="(salary)" start-index="252" stop-index="262" />
                                </projections>
                                <from>
                                    <simple-table name="employees" start-index="279" stop-index="287" />
                                </from>
                            </select>
                        </subquery>
                    </subquery-table>
                </right>
            </join-table>
        </from>
        <projections start-index="7" stop-index="107">
            <column-projection name="department_id" alias="Department" start-index="7" stop-index="34">
                <owner name="a" start-index="7" stop-index="7" />
            </column-projection>
            <expression-projection text="a.num_emp/b.total_count" alias="%_Employees" start-index="37" stop-index="73" />
            <expression-projection text="a.sal_sum/b.total_sal" alias="%_Salary" start-index="76" stop-index="107" />
        </projections>
        <order-by>
            <column-item name="department_id" start-index="301" stop-index="315">
                <owner name="a" start-index="301" stop-index="301"/>
            </column-item>
        </order-by>
    </select>

    <select sql-case-id="select_with_partitioned_table" >
        <projections start-index="7" stop-index="7">
            <shorthand-projection start-index="7" stop-index="7" />
        </projections>
        <from>
            <simple-table name="sales" alias="s" start-index="14" stop-index="46" />
        </from>
        <where start-index="48" stop-index="73">
            <expr>
                <binary-operation-expression start-index="54" stop-index="73">
                    <left>
                        <column name="amount_sold" start-index="54" stop-index="66" >
                            <owner name="s" start-index="54" stop-index="54"/>
                        </column>
                    </left>
                    <operator>&gt;</operator>
                    <right>
                        <literal-expression value="1500" start-index="70" stop-index="73" />
                    </right>
                </binary-operation-expression>
            </expr>
        </where>
        <order-by>
            <column-item name="cust_id" start-index="84" stop-index="90" />
            <column-item name="time_id" start-index="93" stop-index="99" />
            <column-item name="channel_id" start-index="102" stop-index="111" />
        </order-by>
    </select>

    <select sql-case-id="select_with_binding_tables_without_join">
        <from>
            <join-table>
                <left>
                    <simple-table name="employees" start-index="74" stop-index="82" />
                </left>
                <right>
                    <simple-table name="departments" start-index="85" stop-index="95" />
                </right>
            </join-table>
        </from>
        <projections start-index="7" stop-index="67">
            <column-projection name="last_name" start-index="7" stop-index="15"/>
            <column-projection name="job_id" start-index="18" stop-index="23"/>
            <column-projection name="department_id" start-index="26" stop-index="50">
                <owner name="departments" start-index="26" stop-index="36" />
            </column-projection>
            <column-projection name="department_name" start-index="53" stop-index="67"/>
        </projections>
        <where start-index="97" stop-index="153">
            <expr>
                <binary-operation-expression start-index="103" stop-index="153">
                    <left>
                        <column name="department_id" start-index="103" stop-index="125" >
                            <owner name="employees" start-index="103" stop-index="111"/>
                        </column>
                    </left>
                    <operator>=</operator>
                    <right>
                        <column name="department_id" start-index="129" stop-index="153" >
                            <owner name="departments" start-index="129" stop-index="139"/>
                        </column>
                    </right>
                </binary-operation-expression>
            </expr>
        </where>
        <order-by>
            <column-item name="last_name" start-index="164" stop-index="172" />
            <column-item name="job_id" start-index="175" stop-index="180" />
        </order-by>
    </select>

    <select sql-case-id="select_with_lateral_clause">
        <from>
            <join-table>
                <left>
                    <simple-table name="employees" alias="e" start-index="14" stop-index="24" />
                </left>
                <right>
                    <subquery-table>
                        <subquery>
                            <select>
                                <projections start-index="42" stop-index="42">
                                    <shorthand-projection start-index="42" stop-index="42"/>
                                </projections>
                                <from>
                                    <simple-table name="departments" alias="d" start-index="49" stop-index="61"/>
                                </from>
                                <where start-index="63" stop-index="101">
                                    <expr>
                                        <binary-operation-expression start-index="69" stop-index="101">
                                            <left>
                                                <column name="department_id" start-index="69" stop-index="83">
                                                    <owner name="e" start-index="69" stop-index="69" />
                                                </column>
                                            </left>
                                            <operator>=</operator>
                                            <right>
                                                <column name="department_id" start-index="87" stop-index="101">
                                                    <owner name="d" start-index="87" stop-index="87" />
                                                </column>
                                            </right>
                                        </binary-operation-expression>
                                    </expr>
                                </where>
                            </select>
                        </subquery>
                    </subquery-table>
                </right>
            </join-table>
        </from>
        <projections start-index="7" stop-index="7">
            <shorthand-projection start-index="7" stop-index="7" />
        </projections>
    </select>

    <select sql-case-id="select_with_containers">
        <from>
            <simple-table name="employees" start-index="25" stop-index="33" />
        </from>
        <projections start-index="7" stop-index="7">
            <shorthand-projection start-index="7" stop-index="7" />
        </projections>
    </select>

    <select sql-case-id="select_with_hierarchical_connect_by">
        <from>
            <simple-table name="employees" start-index="47" stop-index="55" />
        </from>
        <projections start-index="7" stop-index="40">
            <column-projection name="last_name" start-index="7" stop-index="15"/>
            <column-projection name="employee_id" start-index="18" stop-index="28"/>
            <column-projection name="manager_id" start-index="31" stop-index="40"/>
        </projections>
        <order-by>
            <column-item name="last_name" start-index="102" stop-index="110" />
        </order-by>
    </select>

    <select sql-case-id="select_union">
        <projections start-index="7" stop-index="14">
            <column-projection name="order_id" start-index="7" stop-index="14" />
        </projections>
        <from>
            <simple-table name="t_order" start-index="21" stop-index="27" />
        </from>
        <union union-type="UNION_DISTINCT" start-index="29" stop-index="67">
            <select>
                <projections start-index="42" stop-index="49">
                    <column-projection name="order_id" start-index="42" stop-index="49" />
                </projections>
                <from>
                    <simple-table name="t_order_item" start-index="56" stop-index="67" />
                </from>
            </select>
        </union>
    </select>

<<<<<<< HEAD
    <select sql-case-id="select_with_model_partition_dimension">
        <from>
            <simple-table name="sales_view_ref" start-index="35" stop-index="48" />
        </from>
        <projections start-index="7" stop-index="28">
            <column-projection name="country" start-index="7" stop-index="13"/>
            <column-projection name="prod" start-index="16" stop-index="19"/>
            <column-projection name="year" start-index="22" stop-index="25"/>
            <column-projection name="s" start-index="28" stop-index="28"/>
        </projections>
        <model start-index="50" stop-index="318">
            <cell-assignment-column name="s" start-index="182" stop-index="182"/>
            <cell-assignment-column name="s" start-index="265" stop-index="265"/>
        </model>
        <order-by>
            <column-item name="country" start-index="329" stop-index="335" />
            <column-item name="prod" start-index="338" stop-index="341" />
            <column-item name="year" start-index="344" stop-index="347" />
        </order-by>
    </select>

    <select sql-case-id="select_with_model_dimension">
        <from>
            <subquery-table>
                <subquery>
                    <select>
                        <from start-index="81" stop-index="94">
                            <simple-table name="sales_view_ref" start-index="81" stop-index="94"/>
                        </from>
                        <projections start-index="46" stop-index="74">
                            <column-projection name="country" start-index="46" stop-index="52"/>
                            <column-projection name="year" start-index="55" stop-index="58"/>
                            <aggregation-projection type="SUM" alias="sale" inner-expression="(sale)" start-index="61" stop-index="69"/>
                        </projections>
                        <group-by>
                            <column-item name="country" start-index="105" stop-index="111" />
                            <column-item name="year" start-index="114" stop-index="117" />
                        </group-by>
                    </select>
                </subquery>
            </subquery-table>
        </from>
        <projections start-index="7" stop-index="31">
            <column-projection name="country" start-index="7" stop-index="13"/>
            <column-projection name="year" start-index="16" stop-index="19"/>
            <column-projection name="sale" start-index="22" stop-index="25"/>
            <column-projection name="csum" start-index="28" stop-index="31"/>
        </projections>
        <model start-index="120" stop-index="279">
            <cell-assignment-column name="csum" start-index="186" stop-index="189"/>
        </model>
        <order-by>
            <column-item name="country" start-index="290" stop-index="296" />
            <column-item name="year" start-index="299" stop-index="302" />
        </order-by>
    </select>

    <select sql-case-id="select_with_model_with_single_column_for_loop">
        <from>
            <simple-table name="sales_view" start-index="78" stop-index="87" />
        </from>
        <projections start-index="7" stop-index="71">
            <expression-projection text="SUBSTR(country,1,20)" alias="country" start-index="7" stop-index="34"/>
            <expression-projection text="SUBSTR(prod,1,15)" alias="prod" start-index="37" stop-index="58"/>
            <column-projection name="year" start-index="61" stop-index="64"/>
            <column-projection name="sales" start-index="67" stop-index="71"/>
        </projections>
        <where start-index="89" stop-index="109">
            <expr>
                <binary-operation-expression start-index="95" stop-index="109">
                    <left>
                        <column name="country" start-index="95" stop-index="101" />
                    </left>
                    <operator>=</operator>
                    <right>
                        <literal-expression value="Italy" start-index="103" stop-index="109" />
                    </right>
                </binary-operation-expression>
            </expr>
        </where>
        <model start-index="111" stop-index="302">
            <cell-assignment-column name="sales" start-index="215" stop-index="219"/>
            <cell-assignment-column name="prod" start-index="225" stop-index="228"/>
        </model>
        <order-by>
            <column-item name="country" start-index="313" stop-index="319" />
            <column-item name="prod" start-index="322" stop-index="325" />
            <column-item name="year" start-index="328" stop-index="331" />
        </order-by>
    </select>

    <select sql-case-id="select_with_model_with_reference_model">
        <from>
            <simple-table name="sales_view" start-index="72" stop-index="81" />
        </from>
        <projections start-index="7" stop-index="65">
            <expression-projection text="SUBSTR(country,1,20)" alias="country" start-index="7" stop-index="34"/>
            <column-projection name="year" start-index="37" stop-index="40"/>
            <column-projection name="localsales" start-index="43" stop-index="52"/>
            <column-projection name="dollarsales" start-index="55" stop-index="65"/>
        </projections>
        <where start-index="83" stop-index="119">
            <expr>
                <in-expression start-index="89" stop-index="119">
                    <not>false</not>
                    <left>
                        <column name="country" start-index="89" stop-index="95"/>
                    </left>
                    <right>
                        <list-expression start-index="100" stop-index="119">
                            <items>
                                <literal-expression value="Canada" start-index="101" stop-index="108" />
                            </items>
                            <items>
                                <literal-expression value="Brazil" start-index="111" stop-index="118" />
                            </items>
                        </list-expression>
                    </right>
                </in-expression>
            </expr>
        </where>
        <group-by>
            <column-item name="country" start-index="130" stop-index="136" />
            <column-item name="year" start-index="139" stop-index="142" />
        </group-by>
        <model start-index="144" stop-index="713">
            <reference-model-select>
                <from>
                    <simple-table name="dollar_conv" start-index="239" stop-index="249" />
                </from>
                <projections start-index="205" stop-index="232">
                    <column-projection name="country" start-index="205" stop-index="211"/>
                    <column-projection name="exchange_rate" alias="er" start-index="214" stop-index="232"/>
                </projections>
            </reference-model-select>
            <cell-assignment-column name="localsales" start-index="424" stop-index="433"/>
            <cell-assignment-column name="dollarsales" start-index="486" stop-index="496"/>
            <cell-assignment-column name="localsales" start-index="578" stop-index="587"/>
            <cell-assignment-column name="dollarsales" start-index="640" stop-index="650"/>
        </model>
    </select>

<!--    <select sql-case-id="select_with_model_with_reference_models">-->
<!--        <from>-->
<!--            <simple-table name="sales_view" start-index="72" stop-index="81" />-->
<!--        </from>-->
<!--        <projections start-index="7" stop-index="65">-->
<!--            <expression-projection text="SUBSTR(country,1,20)" alias="country" start-index="7" stop-index="34"/>-->
<!--            <column-projection name="year" start-index="37" stop-index="40"/>-->
<!--            <column-projection name="localsales" start-index="43" stop-index="52"/>-->
<!--            <column-projection name="dollarsales" start-index="55" stop-index="65"/>-->
<!--        </projections>-->
<!--        <where start-index="83" stop-index="119">-->
<!--            <expr>-->
<!--                <in-expression start-index="89" stop-index="119">-->
<!--                    <not>false</not>-->
<!--                    <left>-->
<!--                        <column name="country" start-index="89" stop-index="95"/>-->
<!--                    </left>-->
<!--                    <right>-->
<!--                        <list-expression start-index="100" stop-index="119">-->
<!--                            <items>-->
<!--                                <literal-expression value="Canada" start-index="102" stop-index="109" />-->
<!--                            </items>-->
<!--                            <items>-->
<!--                                <literal-expression value="Brazil" start-index="111" stop-index="118" />-->
<!--                            </items>-->
<!--                        </list-expression>-->
<!--                    </right>-->
<!--                </in-expression>-->
<!--            </expr>-->
<!--        </where>-->
<!--        <group-by>-->
<!--            <column-item name="country" start-index="130" stop-index="136" />-->
<!--            <column-item name="year" start-index="139" stop-index="142" />-->
<!--        </group-by>-->
<!--        <model start-index="144" stop-index="849">-->
<!--            <reference-model-select>-->
<!--                <from>-->
<!--                    <simple-table name="dollar_conv" start-index="233" stop-index="243" />-->
<!--                </from>-->
<!--                <projections start-index="205" stop-index="226">-->
<!--                    <column-projection name="country" start-index="205" stop-index="211"/>-->
<!--                    <column-projection name="exchange_rate" start-index="214" stop-index="226"/>-->
<!--                </projections>-->
<!--            </reference-model-select>-->
<!--            <reference-model-select>-->
<!--                <from>-->
<!--                    <simple-table name="growth_rate" start-index="379" stop-index="389" />-->
<!--                </from>-->
<!--                <projections start-index="347" stop-index="372">-->
<!--                    <column-projection name="country" start-index="347" stop-index="353"/>-->
<!--                    <column-projection name="year" start-index="356" stop-index="359"/>-->
<!--                    <column-projection name="growth_rate" start-index="362" stop-index="372"/>-->
<!--                </projections>-->
<!--            </reference-model-select>-->
<!--            <cell-assignment-column name="localsales" start-index="588" stop-index="597"/>-->
<!--            <cell-assignment-column name="country" start-index="603" stop-index="609"/>-->
<!--            <cell-assignment-column name="dollarsales" start-index="710" stop-index="720"/>-->
<!--            <cell-assignment-column name="country" start-index="726" stop-index="732"/>-->
<!--        </model>-->
<!--    </select>-->

    <select sql-case-id="select_with_model_with_order_by">
        <from>
            <simple-table name="sales_view" start-index="24" stop-index="33" />
        </from>
        <projections start-index="7" stop-index="17">
            <column-projection name="year" start-index="7" stop-index="10"/>
            <column-projection name="sales" start-index="13" stop-index="17"/>
        </projections>
        <where start-index="35" stop-index="73">
            <expr>
                <binary-operation-expression start-index="41" stop-index="73">
                    <left>
                        <binary-operation-expression start-index="41" stop-index="55">
                            <left>
                                <column name="country" start-index="41" stop-index="47" />
                            </left>
                            <operator>=</operator>
                            <right>
                                <literal-expression value="Italy" start-index="49" stop-index="55" />
                            </right>
                        </binary-operation-expression>
                    </left>
                    <operator>AND</operator>
                    <right>
                        <binary-operation-expression start-index="61" stop-index="73">
                            <left>
                                <column name="prod" start-index="61" stop-index="64" />
                            </left>
                            <operator>=</operator>
                            <right>
                                <literal-expression value="Bounce" start-index="66" stop-index="73" />
                            </right>
                        </binary-operation-expression>
                    </right>
                </binary-operation-expression>
            </expr>
        </where>
        <model start-index="75" stop-index="196">
            <cell-assignment-column name="sales" start-index="147" stop-index="151"/>
            <order-by>
                <column-item name="year" order-direction="DESC" start-index="167" stop-index="170" />
            </order-by>
        </model>
        <order-by>
            <column-item name="year" start-index="207" stop-index="210" />
        </order-by>
    </select>

    <select sql-case-id="select_with_model_with_multi_column_for_loop">
        <from>
            <simple-table name="sales_view" start-index="38" stop-index="47" />
        </from>
        <projections start-index="7" stop-index="31">
            <column-projection name="country" start-index="7" stop-index="13"/>
            <column-projection name="product" start-index="16" stop-index="22"/>
            <column-projection name="year" start-index="25" stop-index="28"/>
            <column-projection name="s" start-index="31" stop-index="31"/>
        </projections>
        <model start-index="49" stop-index="283">
            <cell-assignment-column name="s" start-index="137" stop-index="137"/>
            <cell-assignment-column name="country" start-index="144" stop-index="150"/>
            <cell-assignment-column name="product" start-index="153" stop-index="159"/>
            <cell-assignment-column name="year" start-index="162" stop-index="165"/>
            <cell-assignment-select>
                <from>
                    <simple-table name="sales_view" start-index="222" stop-index="231" />
                </from>
                <projections start-index="188" stop-index="215" distinct-row="true">
                    <expression-projection text="new_country" start-index="188" stop-index="200"/>
                    <column-projection name="product" start-index="203" stop-index="209" />
                    <column-projection name="year" start-index="212" stop-index="215" />
                </projections>
                <where start-index="233" stop-index="256">
                    <expr>
                        <binary-operation-expression start-index="239" stop-index="256">
                            <left>
                                <column name="country" start-index="239" stop-index="245" />
                            </left>
                            <operator>=</operator>
                            <right>
                                <literal-expression value="Poland" start-index="249" stop-index="256" />
                            </right>
                        </binary-operation-expression>
                    </expr>
                </where>
            </cell-assignment-select>
        </model>
        <order-by>
            <column-item name="country" start-index="294" stop-index="300" />
            <column-item name="year" start-index="303" stop-index="306" />
            <column-item name="product" start-index="309" stop-index="315" />
        </order-by>
    </select>
</sql-parser-test-cases>
=======
    <select sql-case-id="select_current_date_function_with_shorthand_regular_function">
        <projections start-index="7" stop-index="7">
            <shorthand-projection start-index="7" stop-index="7" />
        </projections>
        <from>
            <simple-table name="t_order" start-index="14" stop-index="20" />
        </from>
        <where start-index="22" stop-index="46">
            <expr>
                <binary-operation-expression start-index="28" stop-index="46">
                    <left>
                        <column name="date" start-index="28" stop-index="31"/>
                    </left>
                    <right>
                        <expression-projection text="CURRENT_DATE" start-index="35" stop-index="46" />
                    </right>
                    <operator>=</operator>
                </binary-operation-expression>
            </expr>
        </where>
    </select>

    <select sql-case-id="select_current_date_function_with_complete_regular_function">
        <projections start-index="7" stop-index="7">
            <shorthand-projection start-index="7" stop-index="7" />
        </projections>
        <from>
            <simple-table name="t_order" start-index="14" stop-index="20" />
        </from>
        <where start-index="22" stop-index="48">
            <expr>
                <binary-operation-expression start-index="28" stop-index="48">
                    <left>
                        <column name="date" start-index="28" stop-index="31"/>
                    </left>
                    <right>
                        <expression-projection text="CURRENT_DATE()" start-index="35" stop-index="48" />
                    </right>
                    <operator>=</operator>
                </binary-operation-expression>
            </expr>
        </where>
    </select>

    <select sql-case-id="select_current_time_function_with_shorthand_regular_function">
        <projections start-index="7" stop-index="7">
            <shorthand-projection start-index="7" stop-index="7" />
        </projections>
        <from>
            <simple-table name="t_order" start-index="14" stop-index="20" />
        </from>
        <where start-index="22" stop-index="46">
            <expr>
                <binary-operation-expression start-index="28" stop-index="46">
                    <left>
                        <column name="time" start-index="28" stop-index="31"/>
                    </left>
                    <right>
                        <expression-projection text="CURRENT_TIME" start-index="35" stop-index="46" />
                    </right>
                    <operator>=</operator>
                </binary-operation-expression>
            </expr>
        </where>
    </select>

    <select sql-case-id="select_current_time_function_with_complete_regular_function">
        <projections start-index="7" stop-index="7">
            <shorthand-projection start-index="7" stop-index="7" />
        </projections>
        <from>
            <simple-table name="t_order" start-index="14" stop-index="20" />
        </from>
        <where start-index="22" stop-index="48">
            <expr>
                <binary-operation-expression start-index="28" stop-index="48">
                    <left>
                        <column name="time" start-index="28" stop-index="31"/>
                    </left>
                    <right>
                        <expression-projection text="CURRENT_TIME()" start-index="35" stop-index="48" />
                    </right>
                    <operator>=</operator>
                </binary-operation-expression>
            </expr>
        </where>
    </select>
</sql-parser-test-cases>
>>>>>>> 1f7d7777
<|MERGE_RESOLUTION|>--- conflicted
+++ resolved
@@ -3197,7 +3197,94 @@
         </union>
     </select>
 
-<<<<<<< HEAD
+    <select sql-case-id="select_current_date_function_with_shorthand_regular_function">
+        <projections start-index="7" stop-index="7">
+            <shorthand-projection start-index="7" stop-index="7" />
+        </projections>
+        <from>
+            <simple-table name="t_order" start-index="14" stop-index="20" />
+        </from>
+        <where start-index="22" stop-index="46">
+            <expr>
+                <binary-operation-expression start-index="28" stop-index="46">
+                    <left>
+                        <column name="date" start-index="28" stop-index="31"/>
+                    </left>
+                    <right>
+                        <expression-projection text="CURRENT_DATE" start-index="35" stop-index="46" />
+                    </right>
+                    <operator>=</operator>
+                </binary-operation-expression>
+            </expr>
+        </where>
+    </select>
+
+    <select sql-case-id="select_current_date_function_with_complete_regular_function">
+        <projections start-index="7" stop-index="7">
+            <shorthand-projection start-index="7" stop-index="7" />
+        </projections>
+        <from>
+            <simple-table name="t_order" start-index="14" stop-index="20" />
+        </from>
+        <where start-index="22" stop-index="48">
+            <expr>
+                <binary-operation-expression start-index="28" stop-index="48">
+                    <left>
+                        <column name="date" start-index="28" stop-index="31"/>
+                    </left>
+                    <right>
+                        <expression-projection text="CURRENT_DATE()" start-index="35" stop-index="48" />
+                    </right>
+                    <operator>=</operator>
+                </binary-operation-expression>
+            </expr>
+        </where>
+    </select>
+
+    <select sql-case-id="select_current_time_function_with_shorthand_regular_function">
+        <projections start-index="7" stop-index="7">
+            <shorthand-projection start-index="7" stop-index="7" />
+        </projections>
+        <from>
+            <simple-table name="t_order" start-index="14" stop-index="20" />
+        </from>
+        <where start-index="22" stop-index="46">
+            <expr>
+                <binary-operation-expression start-index="28" stop-index="46">
+                    <left>
+                        <column name="time" start-index="28" stop-index="31"/>
+                    </left>
+                    <right>
+                        <expression-projection text="CURRENT_TIME" start-index="35" stop-index="46" />
+                    </right>
+                    <operator>=</operator>
+                </binary-operation-expression>
+            </expr>
+        </where>
+    </select>
+
+    <select sql-case-id="select_current_time_function_with_complete_regular_function">
+        <projections start-index="7" stop-index="7">
+            <shorthand-projection start-index="7" stop-index="7" />
+        </projections>
+        <from>
+            <simple-table name="t_order" start-index="14" stop-index="20" />
+        </from>
+        <where start-index="22" stop-index="48">
+            <expr>
+                <binary-operation-expression start-index="28" stop-index="48">
+                    <left>
+                        <column name="time" start-index="28" stop-index="31"/>
+                    </left>
+                    <right>
+                        <expression-projection text="CURRENT_TIME()" start-index="35" stop-index="48" />
+                    </right>
+                    <operator>=</operator>
+                </binary-operation-expression>
+            </expr>
+        </where>
+    </select>
+
     <select sql-case-id="select_with_model_partition_dimension">
         <from>
             <simple-table name="sales_view_ref" start-index="35" stop-index="48" />
@@ -3494,94 +3581,4 @@
             <column-item name="product" start-index="309" stop-index="315" />
         </order-by>
     </select>
-</sql-parser-test-cases>
-=======
-    <select sql-case-id="select_current_date_function_with_shorthand_regular_function">
-        <projections start-index="7" stop-index="7">
-            <shorthand-projection start-index="7" stop-index="7" />
-        </projections>
-        <from>
-            <simple-table name="t_order" start-index="14" stop-index="20" />
-        </from>
-        <where start-index="22" stop-index="46">
-            <expr>
-                <binary-operation-expression start-index="28" stop-index="46">
-                    <left>
-                        <column name="date" start-index="28" stop-index="31"/>
-                    </left>
-                    <right>
-                        <expression-projection text="CURRENT_DATE" start-index="35" stop-index="46" />
-                    </right>
-                    <operator>=</operator>
-                </binary-operation-expression>
-            </expr>
-        </where>
-    </select>
-
-    <select sql-case-id="select_current_date_function_with_complete_regular_function">
-        <projections start-index="7" stop-index="7">
-            <shorthand-projection start-index="7" stop-index="7" />
-        </projections>
-        <from>
-            <simple-table name="t_order" start-index="14" stop-index="20" />
-        </from>
-        <where start-index="22" stop-index="48">
-            <expr>
-                <binary-operation-expression start-index="28" stop-index="48">
-                    <left>
-                        <column name="date" start-index="28" stop-index="31"/>
-                    </left>
-                    <right>
-                        <expression-projection text="CURRENT_DATE()" start-index="35" stop-index="48" />
-                    </right>
-                    <operator>=</operator>
-                </binary-operation-expression>
-            </expr>
-        </where>
-    </select>
-
-    <select sql-case-id="select_current_time_function_with_shorthand_regular_function">
-        <projections start-index="7" stop-index="7">
-            <shorthand-projection start-index="7" stop-index="7" />
-        </projections>
-        <from>
-            <simple-table name="t_order" start-index="14" stop-index="20" />
-        </from>
-        <where start-index="22" stop-index="46">
-            <expr>
-                <binary-operation-expression start-index="28" stop-index="46">
-                    <left>
-                        <column name="time" start-index="28" stop-index="31"/>
-                    </left>
-                    <right>
-                        <expression-projection text="CURRENT_TIME" start-index="35" stop-index="46" />
-                    </right>
-                    <operator>=</operator>
-                </binary-operation-expression>
-            </expr>
-        </where>
-    </select>
-
-    <select sql-case-id="select_current_time_function_with_complete_regular_function">
-        <projections start-index="7" stop-index="7">
-            <shorthand-projection start-index="7" stop-index="7" />
-        </projections>
-        <from>
-            <simple-table name="t_order" start-index="14" stop-index="20" />
-        </from>
-        <where start-index="22" stop-index="48">
-            <expr>
-                <binary-operation-expression start-index="28" stop-index="48">
-                    <left>
-                        <column name="time" start-index="28" stop-index="31"/>
-                    </left>
-                    <right>
-                        <expression-projection text="CURRENT_TIME()" start-index="35" stop-index="48" />
-                    </right>
-                    <operator>=</operator>
-                </binary-operation-expression>
-            </expr>
-        </where>
-    </select>
-</sql-parser-test-cases>
->>>>>>> 1f7d7777
+</sql-parser-test-cases>