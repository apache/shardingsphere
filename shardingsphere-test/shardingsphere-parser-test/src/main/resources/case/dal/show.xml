<?xml version="1.0" encoding="UTF-8"?>
<!--
  ~ Licensed to the Apache Software Foundation (ASF) under one or more
  ~ contributor license agreements.  See the NOTICE file distributed with
  ~ this work for additional information regarding copyright ownership.
  ~ The ASF licenses this file to You under the Apache License, Version 2.0
  ~ (the "License"); you may not use this file except in compliance with
  ~ the License.  You may obtain a copy of the License at
  ~
  ~     http://www.apache.org/licenses/LICENSE-2.0
  ~
  ~ Unless required by applicable law or agreed to in writing, software
  ~ distributed under the License is distributed on an "AS IS" BASIS,
  ~ WITHOUT WARRANTIES OR CONDITIONS OF ANY KIND, either express or implied.
  ~ See the License for the specific language governing permissions and
  ~ limitations under the License.
  -->

<sql-parser-test-cases>
    <show-index sql-case-id="show_index_with_index_with_table">
        <table name="t_order" start-index="16" stop-index="22" />
    </show-index>
    
    <show-index sql-case-id="show_index_with_indexes_with_table_and_database">
        <table name="t_order" start-index="18" stop-index="24" />
        <schema name="sharding_db" start-index="26" stop-index="41" />
    </show-index>
    
    <show-index sql-case-id="show_index_with_keys_with_database_and_table">
        <table name="t_order" start-index="15" stop-index="33">
            <owner name="sharding_db" start-index="15" stop-index="25" />
        </table>
    </show-index>
    
    <show-index sql-case-id="show_index_with_table_back_quotes">
        <table name="t_order" start-delimiter="`" end-delimiter="`" start-index="18" stop-index="26" />
        <schema name="sharding_db" start-index="28" stop-index="43" />
    </show-index>
    
    <show-index sql-case-id="show_index_with_database_back_quotes">
        <table name="t_order" start-index="18" stop-index="24" />
        <schema name="sharding_db" start-delimiter="`" end-delimiter="`" start-index="26" stop-index="43" />
    </show-index>
    
    <show-index sql-case-id="show_index_with_back_quotes">
        <table name="t_order" start-delimiter="`" end-delimiter="`" start-index="15" stop-index="37">
            <owner name="sharding_db" start-delimiter="`" end-delimiter="`" start-index="15" stop-index="27" />
        </table>
    </show-index>
    
    <show-columns sql-case-id="show_columns_from_table">
        <table name="t_order" start-delimiter="`" end-delimiter="`" start-index="18" stop-index="26"/>
    </show-columns>
    
    <show-create-table sql-case-id="show_create_table">
        <table name="t_order" start-delimiter="`" end-delimiter="`" start-index="18" stop-index="26"/>
    </show-create-table>

    <show-create-trigger sql-case-id="show_create_trigger">
        <trigger name="trigger1" start-delimiter="`" end-delimiter="`" start-index="21" stop-index="30" />
    </show-create-trigger>

    <show-create-user sql-case-id="show_create_user">
        <user name="user1" start-delimiter="`" end-delimiter="`" start-index="17" stop-index="24" />
    </show-create-user>
    
    <show-table-status sql-case-id="show_table_status" />
    <show sql-case-id="show_all" />
    <show sql-case-id="show_server_version" />
    <show sql-case-id="show_transaction_isolation_level" />
    
    <show-tables sql-case-id="show_tables">
        <schema start-delimiter="`" end-delimiter="`" start-index="17" stop-index="34" />
    </show-tables>

    <show-tables sql-case-id="show_tables_with_filter">
        <schema start-delimiter="`" end-delimiter="`" start-index="17" stop-index="34" />
        <like pattern="t_order" start-index="36" stop-index="49" />
    </show-tables>

    <show-databases sql-case-id="show_databases" />

    <show-databases sql-case-id="show_databases_with_like">
        <like pattern="sharding_db" start-index="15" stop-index="32" />
    </show-databases>

    <show-function-status sql-case-id="show_function_status" />
    <show-procedure-status sql-case-id="show_procedure_status" />
    <show-replicas sql-case-id="show_replicas" />
    <show-procedure-code sql-case-id="show_procedure_code_func">
        <function function-name="TEST_FUNC" start-index="20" stop-index="28" text="TEST_FUNC" />
    </show-procedure-code>
    <show-procedure-code sql-case-id="show_procedure_code_owner_func">
        <function function-name="TEST_FUNC" start-index="20" stop-index="38" text="TEST_USER.TEST_FUNC">
            <owner name="TEST_USER" start-index="20" stop-index="28"/>
        </function>
    </show-procedure-code>
    <show-relaylog-events sql-case-id="show_relaylog_events" channel="TEST_CHANNEL" /> 
    <show-relaylog-events sql-case-id="show_relaylog_events_with_log" channel="TEST_CHANNEL" log-name="TEST_LOG" />
    <show-slave-hosts sql-case-id="show_slave_hosts" />
<<<<<<< HEAD

    <show-triggers sql-case-id="show_triggers_with_filter">
        <schema name="sharding_db" start-delimiter="`" end-delimiter="`" start-index="14" stop-index="31" />
        <like pattern="acc%" start-index="33" stop-index="43"/>
    </show-triggers>

=======
    <show-replica-status sql-case-id="show_replica_status" />
    <show-replica-status sql-case-id="show_replica_status_with_channel" channel="TEST_CHANNEL"/>
    <show-slave-status sql-case-id="show_slave_status" />
    <show-slave-status sql-case-id="show_slave_status_with_channel" channel="TEST_CHANNEL" />
>>>>>>> efa9bdfb
</sql-parser-test-cases><|MERGE_RESOLUTION|>--- conflicted
+++ resolved
@@ -98,17 +98,14 @@
     <show-relaylog-events sql-case-id="show_relaylog_events" channel="TEST_CHANNEL" /> 
     <show-relaylog-events sql-case-id="show_relaylog_events_with_log" channel="TEST_CHANNEL" log-name="TEST_LOG" />
     <show-slave-hosts sql-case-id="show_slave_hosts" />
-<<<<<<< HEAD
+    <show-replica-status sql-case-id="show_replica_status" />
+    <show-replica-status sql-case-id="show_replica_status_with_channel" channel="TEST_CHANNEL"/>
+    <show-slave-status sql-case-id="show_slave_status" />
+    <show-slave-status sql-case-id="show_slave_status_with_channel" channel="TEST_CHANNEL" />
 
     <show-triggers sql-case-id="show_triggers_with_filter">
         <schema name="sharding_db" start-delimiter="`" end-delimiter="`" start-index="14" stop-index="31" />
         <like pattern="acc%" start-index="33" stop-index="43"/>
     </show-triggers>
 
-=======
-    <show-replica-status sql-case-id="show_replica_status" />
-    <show-replica-status sql-case-id="show_replica_status_with_channel" channel="TEST_CHANNEL"/>
-    <show-slave-status sql-case-id="show_slave_status" />
-    <show-slave-status sql-case-id="show_slave_status_with_channel" channel="TEST_CHANNEL" />
->>>>>>> efa9bdfb
 </sql-parser-test-cases>