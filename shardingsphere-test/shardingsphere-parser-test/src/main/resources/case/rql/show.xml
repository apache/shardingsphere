<?xml version="1.0" encoding="UTF-8"?>
<!--
  ~ Licensed to the Apache Software Foundation (ASF) under one or more
  ~ contributor license agreements.  See the NOTICE file distributed with
  ~ this work for additional information regarding copyright ownership.
  ~ The ASF licenses this file to You under the Apache License, Version 2.0
  ~ (the "License"); you may not use this file except in compliance with
  ~ the License.  You may obtain a copy of the License at
  ~
  ~     http://www.apache.org/licenses/LICENSE-2.0
  ~
  ~ Unless required by applicable law or agreed to in writing, software
  ~ distributed under the License is distributed on an "AS IS" BASIS,
  ~ WITHOUT WARRANTIES OR CONDITIONS OF ANY KIND, either express or implied.
  ~ See the License for the specific language governing permissions and
  ~ limitations under the License.
  -->

<sql-parser-test-cases>
    <show-sharding-binding-table-rules sql-case-id="show-sharding-binding-table-rules">
        <schema name="sharding_db" start-index="39" stop-index="49"/>
    </show-sharding-binding-table-rules>
    
    <show-sharding-broadcast-table-rules sql-case-id="show-sharding-broadcast-table-rules">
        <schema name="sharding_db" start-index="41" stop-index="51"/>
    </show-sharding-broadcast-table-rules>
    
    <show-sharding-table-rules sql-case-id="show-sharding-table-rules">
        <schema name="schemaName" start-index="31" stop-index="40"/>
    </show-sharding-table-rules>
    
    <show-sharding-table-rules sql-case-id="show-sharding-table-rule">
        <table name="t_order"/>
    </show-sharding-table-rules>
    
    <show-sharding-table-rules sql-case-id="show-sharding-table-rule-from">
        <table name="t_order"/>
        <schema name="schemaName" start-index="38" stop-index="47"/>
    </show-sharding-table-rules>
    
    <show-sharding-algorithms sql-case-id="show-sharding-algorithms-from">
        <schema name="schemaName" start-index="30" stop-index="39"/>
    </show-sharding-algorithms>
    
    <show-readwrite-splitting-rules sql-case-id="show-readwrite-splitting-rules">
        <schema name="readwrite_splitting_db" start-index="36" stop-index="57"/>
    </show-readwrite-splitting-rules>
    
    <show-db-discovery-rules sql-case-id="show-db-discovery-rules">
        <schema name="db_discovery_db" start-index="29" stop-index="43"/>
    </show-db-discovery-rules>

    <show-db-discovery-rules sql-case-id="show-db-discovery-types">
        <schema name="db_discovery_db" start-index="29" stop-index="43"/>
    </show-db-discovery-rules>

    <show-db-discovery-rules sql-case-id="show-db-discovery-heartbeats">
        <schema name="db_discovery_db" start-index="34" stop-index="48"/>
    </show-db-discovery-rules>
    
    <show-encrypt-rules sql-case-id="show-encrypt-rules">
        <schema name="encrypt_db" start-index="24" stop-index="33"/>
    </show-encrypt-rules>
    
    <show-encrypt-rules sql-case-id="show-encrypt-table-rules">
        <schema name="encrypt_db" start-index="39" stop-index="48"/>
    </show-encrypt-rules>

    <show-shadow-rules sql-case-id="show-shadow-rules">
        <schema name="shadow_db" start-index="34" stop-index="42"/>
    </show-shadow-rules>

    <show-shadow-table-rules sql-case-id="show-shadow-table-rules">
        <schema name="shadow_db" start-index="28" stop-index="36"/>
    </show-shadow-table-rules>

    <show-shadow-algorithms sql-case-id="show-shadow-algorithms">
        <schema name="shadow_db" start-index="28" stop-index="36"/>
    </show-shadow-algorithms>

    <show-single-table sql-case-id="show-single-table">
        <name name="t_order" start-index="19" stop-index="25"/>
        <schema name="single_table_db" start-index="31" stop-index="45"/>
    </show-single-table>
    
    <show-single-table-rules sql-case-id="show-single-table-rules">
        <schema name="single_table_db" start-index="29" stop-index="43"/>
    </show-single-table-rules>

    <show-sharding-table-nodes sql-case-id="show-sharding-table-nodes" table="t_order">
        <schema name="sharding_db" start-index="39" stop-index="49"/>
    </show-sharding-table-nodes>

    <show-sharding-key-generators sql-case-id="show-sharding-key-generators">
        <schema name="sharding_db" start-index="34" stop-index="44"/>
    </show-sharding-key-generators>

    <show-default-sharding-strategy sql-case-id="show-default-sharding-strategy">
        <schema name="sharding_db" start-index="36" stop-index="46"/>
    </show-default-sharding-strategy>

    <show-unused-sharding-algorithms sql-case-id="show-unused-sharding-algorithms">
        <schema name="schemaName" start-index="37" stop-index="46"/>
    </show-unused-sharding-algorithms>

<<<<<<< HEAD
    <count-schema-rules sql-case-id="count-schema-rules">
        <schema name="schemaName" start-index="24" stop-index="33"/>
    </count-schema-rules>
=======
    <show-unused-sharding-key-generators sql-case-id="show-unused-sharding-key-generators">
        <schema name="schemaName" start-index="41" stop-index="50"/>
    </show-unused-sharding-key-generators>
>>>>>>> 64be0bc9
</sql-parser-test-cases><|MERGE_RESOLUTION|>--- conflicted
+++ resolved
@@ -103,13 +103,11 @@
         <schema name="schemaName" start-index="37" stop-index="46"/>
     </show-unused-sharding-algorithms>
 
-<<<<<<< HEAD
+    <show-unused-sharding-key-generators sql-case-id="show-unused-sharding-key-generators">
+        <schema name="schemaName" start-index="41" stop-index="50"/>
+    </show-unused-sharding-key-generators>
+
     <count-schema-rules sql-case-id="count-schema-rules">
         <schema name="schemaName" start-index="24" stop-index="33"/>
     </count-schema-rules>
-=======
-    <show-unused-sharding-key-generators sql-case-id="show-unused-sharding-key-generators">
-        <schema name="schemaName" start-index="41" stop-index="50"/>
-    </show-unused-sharding-key-generators>
->>>>>>> 64be0bc9
 </sql-parser-test-cases>