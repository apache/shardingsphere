--- conflicted
+++ resolved
@@ -38,9 +38,6 @@
     <distsql-case id="show-sharding-key-generators" value="SHOW SHARDING KEY GENERATORS FROM sharding_db" />
     <distsql-case id="show-default-sharding-strategy" value="SHOW DEFAULT SHARDING STRATEGY FROM sharding_db" />
     <distsql-case id="show-unused-sharding-algorithms" value="SHOW UNUSED SHARDING ALGORITHMS FROM schemaName" />
-<<<<<<< HEAD
+    <distsql-case id="show-unused-sharding-key-generators" value="SHOW UNUSED SHARDING KEY GENERATORS FROM schemaName" />
     <distsql-case id="count-schema-rules" value="COUNT SCHEMA RULES FROM schemaName" />
-=======
-    <distsql-case id="show-unused-sharding-key-generators" value="SHOW UNUSED SHARDING KEY GENERATORS FROM schemaName" />
->>>>>>> 64be0bc9
 </sql-cases>