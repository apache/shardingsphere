<?xml version="1.0" encoding="UTF-8"?>
<!--
  ~ Licensed to the Apache Software Foundation (ASF) under one or more
  ~ contributor license agreements.  See the NOTICE file distributed with
  ~ this work for additional information regarding copyright ownership.
  ~ The ASF licenses this file to You under the Apache License, Version 2.0
  ~ (the "License"); you may not use this file except in compliance with
  ~ the License.  You may obtain a copy of the License at
  ~
  ~     http://www.apache.org/licenses/LICENSE-2.0
  ~
  ~ Unless required by applicable law or agreed to in writing, software
  ~ distributed under the License is distributed on an "AS IS" BASIS,
  ~ WITHOUT WARRANTIES OR CONDITIONS OF ANY KIND, either express or implied.
  ~ See the License for the specific language governing permissions and
  ~ limitations under the License.
  -->

<sql-cases>
    <sql-case id="show_index_with_index_with_table" value="SHOW INDEX FROM t_order" db-types="MySQL" />
    <sql-case id="show_index_with_indexes_with_table_and_database" value="SHOW INDEXES FROM t_order FROM sharding_db" db-types="MySQL" />
    <sql-case id="show_index_with_keys_with_database_and_table" value="SHOW KEYS FROM sharding_db.t_order" db-types="MySQL" />
    <sql-case id="show_index_with_table_back_quotes" value="SHOW INDEXES FROM `t_order` FROM sharding_db" db-types="MySQL" />
    <sql-case id="show_index_with_database_back_quotes" value="SHOW INDEXES FROM t_order FROM `sharding_db`" db-types="MySQL" />
    <sql-case id="show_index_with_back_quotes" value="SHOW KEYS FROM `sharding_db`.`t_order`" db-types="MySQL" />
    <sql-case id="show_columns_from_table" value="SHOW COLUMNS FROM `t_order`" db-types="MySQL" />
    <sql-case id="show_columns_from_table_with_owner" value="SHOW COLUMNS FROM `sharding_db`.`t_order`" db-types="MySQL" />
    <sql-case id="show_columns_with_schema" value="SHOW COLUMNS FROM `t_order` FROM `sharding_db`" db-types="MySQL" />
    <sql-case id="show_columns_with_like_pattern" value="SHOW COLUMNS FROM `t_order` LIKE 'order_%'" db-types="MySQL" />
    <sql-case id="show_columns_with_where_expr" value="SHOW COLUMNS FROM `t_order` WHERE field = ?" db-types="MySQL" />
    <sql-case id="show_create_table" value="SHOW CREATE TABLE `t_order`" db-types="MySQL" />
    <sql-case id="show_create_trigger" value="SHOW CREATE TRIGGER `trigger1`" db-types="MySQL" />
    <sql-case id="show_create_user" value="SHOW CREATE USER `user1`" db-types="MySQL" />
    <sql-case id="show_all" value="SHOW ALL" db-types="PostgreSQL,openGauss" />
    <sql-case id="show_server_version" value="SHOW SERVER_VERSION" db-types="PostgreSQL,openGauss" />
    <sql-case id="show_transaction_isolation_level" value="SHOW TRANSACTION ISOLATION LEVEL" db-types="PostgreSQL,openGauss" />
    <sql-case id="show_databases" value="SHOW DATABASES" db-types="MySQL" />
    <sql-case id="show_schemas" value="SHOW SCHEMAS" db-types="MySQL" />
    <sql-case id="show_databases_with_like" value="SHOW DATABASES LIKE 'sharding_db'" db-types="MySQL" />
    <sql-case id="show_databases_with_where_expr" value="SHOW DATABASES where `database` = ?" db-types="MySQL" />
    <sql-case id="show_databases_with_where_expr_no_parameter" value="SHOW DATABASES where `database` = 'sharding_db'" db-types="MySQL" />
    <sql-case id="show_function_status" value="SHOW FUNCTION STATUS" db-types="MySQL" />
    <sql-case id="show_function_status_with_like" value="SHOW FUNCTION STATUS like 'function%'" db-types="MySQL" />
    <sql-case id="show_function_status_with_where_expr" value="SHOW FUNCTION STATUS where name = ?" db-types="MySQL" />
    <sql-case id="show_function_status_with_where_expr_no_parameter" value="SHOW FUNCTION STATUS where name = 'function1'" db-types="MySQL" />
    <sql-case id="show_procedure_status" value="SHOW PROCEDURE STATUS" db-types="MySQL" />
    <sql-case id="show_procedure_status_with_like" value="SHOW PROCEDURE STATUS like 'procedure%'" db-types="MySQL" />
    <sql-case id="show_procedure_status_with_where_expr" value="SHOW PROCEDURE STATUS where name = ?" db-types="MySQL" />
    <sql-case id="show_procedure_status_with_where_expr_no_parameter" value="SHOW PROCEDURE STATUS where name = 'procedure1'" db-types="MySQL" />
    <sql-case id="show_replicas" value="SHOW REPLICAS" db-types="MySQL" />
    <sql-case id="show_procedure_code_func" value="SHOW PROCEDURE CODE TEST_FUNC" db-types="MySQL" />
    <sql-case id="show_procedure_code_owner_func" value="SHOW PROCEDURE CODE TEST_USER.TEST_FUNC" db-types="MySQL" />
    <sql-case id="show_relaylog_events" value="SHOW RELAYLOG EVENTS FOR CHANNEL TEST_CHANNEL" db-types="MySQL" />
    <sql-case id="show_relaylog_events_with_log" value="SHOW RELAYLOG EVENTS IN 'TEST_LOG' FOR CHANNEL TEST_CHANNEL" db-types="MySQL" />
    <sql-case id="show_slave_hosts" value="SHOW SLAVE HOST" db-types="MySQL" />
    <sql-case id="show_replica_status" value="SHOW REPLICA STATUS" db-types="MySQL" />
    <sql-case id="show_replica_status_with_channel" value="SHOW REPLICA STATUS FOR CHANNEL TEST_CHANNEL" db-types="MySQL" />
    <sql-case id="show_slave_status" value="SHOW SLAVE STATUS" db-types="MySQL" />
    <sql-case id="show_slave_status_with_channel" value="SHOW SLAVE STATUS FOR CHANNEL TEST_CHANNEL" db-types="MySQL" />
    <sql-case id="show_open_tables_from_schema" value="SHOW OPEN TABLES FROM `sharding_db`" db-types="MySQL" />
    <sql-case id="show_open_tables_in_schema" value="SHOW OPEN TABLES IN `sharding_db`" db-types="MySQL" />
    <sql-case id="show_open_tables_with_like_pattern" value="SHOW OPEN TABLES FROM `sharding_db` LIKE 't_order_%'" db-types="MySQL" />
    <sql-case id="show_open_tables_with_where_expr" value="SHOW OPEN TABLES FROM `sharding_db` WHERE `table` = ?" db-types="MySQL" />
    <sql-case id="show_open_tables_with_where_expr_no_parameter" value="SHOW OPEN TABLES FROM `sharding_db` WHERE `table` = 't_order'" db-types="MySQL" />
    <sql-case id="show_triggers" value="SHOW TRIGGERS" db-types="MySQL"/>
    <sql-case id="show_triggers_from_schema" value="SHOW TRIGGERS FROM `sharding_db`" db-types="MySQL" />
    <sql-case id="show_triggers_in_schema" value="SHOW TRIGGERS IN `sharding_db`" db-types="MySQL" />
    <sql-case id="show_triggers_no_schema" value="SHOW TRIGGERS LIKE 'sys%'" db-types="MySQL" />
    <sql-case id="show_triggers_with_like_pattern" value="SHOW TRIGGERS FROM `sharding_db` LIKE 'sys%'" db-types="MySQL" />
    <sql-case id="show_triggers_with_where_expr" value="SHOW TRIGGERS FROM `sharding_db` WHERE `table` = ?" db-types="MySQL" />
    <sql-case id="show_triggers_with_where_expr_no_parameter" value="SHOW TRIGGERS FROM `sharding_db` WHERE `table` = 't_order'" db-types="MySQL" />
    <sql-case id="show_table_status" value="SHOW TABLE STATUS" db-types="MySQL" />
    <sql-case id="show_table_status_from_schema" value="SHOW TABLE STATUS FROM `sharding_db`" db-types="MySQL" />
    <sql-case id="show_table_status_in_schema" value="SHOW TABLE STATUS IN `sharding_db`" db-types="MySQL" />
    <sql-case id="show_table_status_with_like_pattern" value="SHOW TABLE STATUS FROM `sharding_db` LIKE 't_order_%'" db-types="MySQL" />
    <sql-case id="show_table_status_with_where_expr" value="SHOW TABLE STATUS FROM `sharding_db` WHERE `name` = ?" db-types="MySQL" />
    <sql-case id="show_table_status_with_where_expr_no_parameter" value="SHOW TABLE STATUS FROM `sharding_db` WHERE `name` = 't_order'" db-types="MySQL" />
    <sql-case id="show_global_status" value="SHOW GLOBAL STATUS" db-types="MySQL" />
    <sql-case id="show_session_status" value="SHOW SESSION STATUS" db-types="MySQL" />
    <sql-case id="show_status_with_like_pattern" value="SHOW GLOBAL STATUS LIKE 'Key%'" db-types="MySQL" />
    <sql-case id="show_status_with_where_expr" value="SHOW GLOBAL STATUS WHERE variable_name = ?" db-types="MySQL" />
    <sql-case id="show_status_with_where_expr_no_parameter" value="SHOW GLOBAL STATUS WHERE variable_name = 'open_tables'" db-types="MySQL" />
    <sql-case id="show_events" value="SHOW EVENTS" db-types="MySQL" />
    <sql-case id="show_events_from_schema" value="SHOW EVENTS FROM `sharding_db`" db-types="MySQL" />
    <sql-case id="show_events_in_schema" value="SHOW EVENTS IN `sharding_db`" db-types="MySQL" />
    <sql-case id="show_events_no_schema" value="SHOW EVENTS LIKE 'sharding_%'" db-types="MySQL" />
    <sql-case id="show_events_with_like_pattern" value="SHOW EVENTS FROM `sharding_db` LIKE 'sharding_%'" db-types="MySQL" />
    <sql-case id="show_events_with_where_expr" value="SHOW EVENTS FROM `sharding_db` WHERE db = ?" db-types="MySQL" />
    <sql-case id="show_events_with_where_expr_no_parameter" value="SHOW EVENTS FROM `sharding_db` WHERE db = 'sharding_db'" db-types="MySQL" />
<<<<<<< HEAD
    <sql-case id="show_variables" value="SHOW VARIABLES" db-types="MySQL" />
    <sql-case id="show_global_variables" value="SHOW GLOBAL VARIABLES" db-types="MySQL" />
    <sql-case id="show_session_variables" value="SHOW SESSION VARIABLES" db-types="MySQL" />
    <sql-case id="show_variables_with_like_pattern" value="SHOW SESSION VARIABLES LIKE '%size%'" db-types="MySQL" />
    <sql-case id="show_variables_with_where_expr" value="SHOW GLOBAL VARIABLES WHERE variable_name = ?" db-types="MySQL" />
    <sql-case id="show_variables_with_where_expr_no_parameter" value="SHOW VARIABLES WHERE variable_name = 'max_join_size'" db-types="MySQL" />
=======
    <sql-case id="show_tables" value="SHOW TABLES" db-types="MySQL" />
    <sql-case id="show_extended_full_tables" value="SHOW EXTENDED FULL TABLES" db-types="MySQL" />
    <sql-case id="show_tables_from_schema" value="SHOW TABLES FROM `sharding_db`" db-types="MySQL" />
    <sql-case id="show_tables_in_schema" value="SHOW TABLES IN `sharding_db`" db-types="MySQL" />
    <sql-case id="show_tables_with_like_pattern" value="SHOW TABLES FROM `sharding_db` LIKE 't_order_%'" db-types="MySQL" />
    <sql-case id="show_tables_with_where_expr" value="SHOW EXTENDED FULL TABLES FROM `sharding_db` WHERE `table_type` = ?" db-types="MySQL" />
    <sql-case id="show_tables_with_where_expr_no_parameter" value="SHOW EXTENDED FULL TABLES FROM `sharding_db` WHERE `table_type` = 'BASE TABLE'" db-types="MySQL" />
    <sql-case id="show_character_set" value="SHOW CHARACTER SET" db-types="MySQL" />
    <sql-case id="show_character_set_with_like_pattern" value="SHOW CHARACTER SET LIKE 'latin%'" db-types="MySQL" />
    <sql-case id="show_character_set_with_where_expr" value="SHOW CHARACTER SET WHERE `Charset` = ?" db-types="MySQL" />
    <sql-case id="show_character_set_with_where_expr_no_parameter" value="SHOW CHARACTER SET WHERE `Charset` = 'latin1'" db-types="MySQL" />
    <sql-case id="show_collation" value="SHOW COLLATION" db-types="MySQL" />
    <sql-case id="show_collation_with_like_pattern" value="SHOW COLLATION LIKE 'latin%'" db-types="MySQL" />
    <sql-case id="show_collation_with_where_expr" value="SHOW COLLATION WHERE Charset = ?" db-types="MySQL" />
    <sql-case id="show_collation_with_where_expr_no_parameter" value="SHOW COLLATION WHERE Charset = 'latin1'" db-types="MySQL" />
>>>>>>> 4e048c5c
</sql-cases><|MERGE_RESOLUTION|>--- conflicted
+++ resolved
@@ -87,14 +87,6 @@
     <sql-case id="show_events_with_like_pattern" value="SHOW EVENTS FROM `sharding_db` LIKE 'sharding_%'" db-types="MySQL" />
     <sql-case id="show_events_with_where_expr" value="SHOW EVENTS FROM `sharding_db` WHERE db = ?" db-types="MySQL" />
     <sql-case id="show_events_with_where_expr_no_parameter" value="SHOW EVENTS FROM `sharding_db` WHERE db = 'sharding_db'" db-types="MySQL" />
-<<<<<<< HEAD
-    <sql-case id="show_variables" value="SHOW VARIABLES" db-types="MySQL" />
-    <sql-case id="show_global_variables" value="SHOW GLOBAL VARIABLES" db-types="MySQL" />
-    <sql-case id="show_session_variables" value="SHOW SESSION VARIABLES" db-types="MySQL" />
-    <sql-case id="show_variables_with_like_pattern" value="SHOW SESSION VARIABLES LIKE '%size%'" db-types="MySQL" />
-    <sql-case id="show_variables_with_where_expr" value="SHOW GLOBAL VARIABLES WHERE variable_name = ?" db-types="MySQL" />
-    <sql-case id="show_variables_with_where_expr_no_parameter" value="SHOW VARIABLES WHERE variable_name = 'max_join_size'" db-types="MySQL" />
-=======
     <sql-case id="show_tables" value="SHOW TABLES" db-types="MySQL" />
     <sql-case id="show_extended_full_tables" value="SHOW EXTENDED FULL TABLES" db-types="MySQL" />
     <sql-case id="show_tables_from_schema" value="SHOW TABLES FROM `sharding_db`" db-types="MySQL" />
@@ -110,5 +102,10 @@
     <sql-case id="show_collation_with_like_pattern" value="SHOW COLLATION LIKE 'latin%'" db-types="MySQL" />
     <sql-case id="show_collation_with_where_expr" value="SHOW COLLATION WHERE Charset = ?" db-types="MySQL" />
     <sql-case id="show_collation_with_where_expr_no_parameter" value="SHOW COLLATION WHERE Charset = 'latin1'" db-types="MySQL" />
->>>>>>> 4e048c5c
+    <sql-case id="show_variables" value="SHOW VARIABLES" db-types="MySQL" />
+    <sql-case id="show_global_variables" value="SHOW GLOBAL VARIABLES" db-types="MySQL" />
+    <sql-case id="show_session_variables" value="SHOW SESSION VARIABLES" db-types="MySQL" />
+    <sql-case id="show_variables_with_like_pattern" value="SHOW SESSION VARIABLES LIKE '%size%'" db-types="MySQL" />
+    <sql-case id="show_variables_with_where_expr" value="SHOW GLOBAL VARIABLES WHERE variable_name = ?" db-types="MySQL" />
+    <sql-case id="show_variables_with_where_expr_no_parameter" value="SHOW VARIABLES WHERE variable_name = 'max_join_size'" db-types="MySQL" />
 </sql-cases>