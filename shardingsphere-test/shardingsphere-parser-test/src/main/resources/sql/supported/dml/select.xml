<?xml version="1.0" encoding="UTF-8"?>
<!--
  ~ Licensed to the Apache Software Foundation (ASF) under one or more
  ~ contributor license agreements.  See the NOTICE file distributed with
  ~ this work for additional information regarding copyright ownership.
  ~ The ASF licenses this file to You under the Apache License, Version 2.0
  ~ (the "License"); you may not use this file except in compliance with
  ~ the License.  You may obtain a copy of the License at
  ~
  ~     http://www.apache.org/licenses/LICENSE-2.0
  ~
  ~ Unless required by applicable law or agreed to in writing, software
  ~ distributed under the License is distributed on an "AS IS" BASIS,
  ~ WITHOUT WARRANTIES OR CONDITIONS OF ANY KIND, either express or implied.
  ~ See the License for the specific language governing permissions and
  ~ limitations under the License.
  -->

<sql-cases>
    <sql-case id="select_constant_without_table" value="SELECT 1 as a" db-types="MySQL, PostgreSQL, SQLServer"/>
    <sql-case id="select_with_operator_ilike" value="SELECT id from t_order where name !~ '^pg_toast'" db-types="PostgreSQL"/>
    <sql-case id="select_with_binary_operation_of_aggregation_expr" value="SELECT (count(*)+1) as a" db-types="MySQL" />
    <sql-case id="select_with_schema_func" value="SELECT schema(), database()" db-types="MySQL" />
    <sql-case id="select_sqlmode_ansi_quotes" value='select "id" from "t_order" where "t_order"."id"=10' db-types="MySQL" />
    <sql-case id="select_with_union" value="SELECT * from table1 union select * from table2" db-types="PostgreSQL"/>
    <sql-case id="select_with_function_name" value="SELECT current_timestamp" db-types="MySQL"/>
    <sql-case id="select_with_same_table_name_and_alias" value="SELECT t_order.* FROM t_order t_order WHERE user_id = ? AND order_id = ?" />
    <sql-case id="select_with_same_table_name_and_alias_column_with_owner" value="SELECT t_order.order_id,t_order.user_id,status FROM t_order t_order WHERE t_order.user_id = ? AND order_id = ?" db-types="MySQL,H2"/>
    <sql-case id="select_not_equal_with_single_table" value="SELECT * FROM t_order_item WHERE item_id &lt;&gt; ? ORDER BY item_id" />
    <sql-case id="select_exclamation_equal_with_single_table" value="SELECT * FROM t_order_item WHERE item_id != ? ORDER BY item_id" />
    <sql-case id="select_not_in_with_single_table" value="SELECT * FROM t_order_item WHERE item_id IS NOT NULL AND item_id NOT IN (?, ?) ORDER BY item_id" />
    <sql-case id="select_not_between_with_single_table" value="SELECT * FROM t_order_item WHERE item_id IS NOT NULL AND item_id NOT BETWEEN ? AND ? ORDER BY item_id" />
    <sql-case id="select_equal_with_single_table" value="SELECT * FROM t_order WHERE user_id = ? AND order_id = ?" />
    <sql-case id="select_in_with_single_table" value="SELECT * FROM t_order WHERE user_id IN (?, ?, ?) AND order_id IN (?, ?) ORDER BY user_id, order_id" />
    <sql-case id="select_between_with_single_table" value="SELECT * FROM t_order WHERE user_id BETWEEN ? AND ? AND order_id BETWEEN ? AND ? ORDER BY user_id, order_id" />
    <sql-case id="select_comparison_symbol_with_single_table" value="SELECT * FROM t_order WHERE user_id &gt;= ? AND user_id &lt;= ? AND order_id &gt;= ? AND order_id &lt;= ? ORDER BY user_id, order_id" />
    <sql-case id="select_equal_with_same_sharding_column" value="SELECT * FROM t_order WHERE order_id = ? AND order_id = ?" />
    <sql-case id="select_in_with_same_sharding_column" value="SELECT * FROM t_order WHERE order_id IN (?, ?) AND order_id IN (?, ?) ORDER BY order_id" />
    <sql-case id="select_with_N_string_in_expression" value="SELECT * FROM t_order WHERE is_deleted = 'N'" />
    <sql-case id="select_count_like" value="SELECT COUNT(*) FROM t_order WHERE (user_id = ? AND status LIKE ?)" />
    <sql-case id="select_count_like_concat" value="SELECT count(0) as orders_count FROM t_order o WHERE o.status LIKE CONCAT('%%', ?, '%%') AND o.user_id IN (?, ?) AND o.order_id BETWEEN ? AND ?" />
    <sql-case id="select_like_with_single_quotes" value="select id from admin where fullname like 'a%'" db-types="MySQL"/>
    <sql-case id="select_count_tilde_concat" value="SELECT count(0) as orders_count FROM t_order o WHERE o.status ~~ CONCAT('%%', ?, '%%') AND o.user_id IN (?, ?) AND o.order_id BETWEEN ? AND ?" db-types="PostgreSQL" />
    <sql-case id="select_sharding_route_with_binding_tables" value="SELECT i.* FROM t_order o JOIN t_order_item i ON o.user_id = i.user_id AND o.order_id = i.order_id WHERE o.user_id IN (?, ?) AND o.order_id BETWEEN ? AND ? ORDER BY i.item_id" />
    <sql-case id="select_full_route_with_binding_tables" value="SELECT i.* FROM t_order o JOIN t_order_item i ON o.user_id = i.user_id AND o.order_id = i.order_id ORDER BY i.item_id" />
    <!--TODO Need to verify case insensitivity of table names in sharding rule-->
    <sql-case id="select_sharding_route_with_broadcast_table" value="SELECT i.* FROM t_order o JOIN t_order_item i ON o.user_id = i.user_id AND o.order_id = i.order_id JOIN t_broadcast_table c ON o.status = c.status WHERE o.user_id IN (?, ?) AND o.order_id BETWEEN ? AND ? AND o.status = ? ORDER BY i.item_id" />
    <sql-case id="select_keyword_table_name_with_back_quotes" value="SELECT i.* FROM t_order o JOIN t_order_item i ON o.user_id = i.user_id AND o.order_id = i.order_id JOIN `select` c ON o.status = c.status WHERE o.user_id IN (?, ?) AND o.order_id BETWEEN ? AND ? AND o.status = ? ORDER BY i.item_id" db-types="MySQL" />
    <sql-case id="select_keyword_table_name_with_double_quotes" value="SELECT i.* FROM t_order o JOIN t_order_item i ON o.user_id = i.user_id AND o.order_id = i.order_id JOIN &quot;select&quot; c ON o.status = c.status WHERE o.user_id IN (?, ?) AND o.order_id BETWEEN ? AND ? AND c.status = ? ORDER BY i.item_id" db-types="PostgreSQL,Oracle" />
    <sql-case id="select_keyword_table_name_with_square_brackets" value="SELECT i.* FROM t_order o JOIN t_order_item i ON o.user_id = i.user_id AND o.order_id = i.order_id JOIN [select] c ON o.status = c.status WHERE o.user_id IN (?, ?) AND o.order_id BETWEEN ? AND ? AND c.status = ? ORDER BY i.item_id" db-types="SQLServer" />
    <sql-case id="select_alias_as_keyword" value="SELECT length.item_id password FROM t_order_item length where length.item_id = ? " db-types="MySQL,H2,SQLServer,Oracle" />
    <sql-case id="select_with_force_index_join" value="SELECT i.* FROM t_order o FORCE INDEX(order_index) JOIN t_order_item i ON o.order_id=i.order_id WHERE o.order_id = ?" db-types="MySQL" />
    <sql-case id="select_equal_with_geography" value="SELECT * FROM t_order WHERE rule = ?::jsonb AND start_point=ST_GeographyFromText('SRID=4326;POINT('||?||' '||?||')') AND user_id = ? AND order_id = ?" db-types="PostgreSQL" />
    <sql-case id="select_in_with_geography" value="SELECT * FROM t_order WHERE rule IN (?::jsonb, ?::jsonb) AND start_point=ST_GeographyFromText('SRID=4326;POINT('||?||' '||?||')') AND user_id = ? AND order_id = ?" db-types="PostgreSQL" />
    <sql-case id="select_between_with_geography" value="SELECT * FROM t_order WHERE rule BETWEEN ?::jsonb AND ?::jsonb AND start_point=ST_GeographyFromText('SRID=4326;POINT('||?||' '||?||')') AND order_id = ?" db-types="PostgreSQL" />
    <sql-case id="select_with_schema" value="SELECT * FROM db1.t_order" />
    <sql-case id="select_special_function_nested" value="SELECT sum(if(status=0, 1, 0)) func_status FROM t_order WHERE user_id = ? AND order_id = ?" db-types="MySQL" />
    <sql-case id="select_with_interval_function" value="SELECT INTERVAL(status,1,5) func_status FROM t_order WHERE user_id = ? AND order_id = ?" db-types="MySQL" />
    <sql-case id="select_with_left_function" value="SELECT CONCAT(LEFT(status, 7), 'test') FROM t_order_item WHERE user_id = 10" db-types="MySQL" />
    <sql-case id="select_database" value="SELECT DATABASE()" db-types="MySQL" />
    <sql-case id="select_with_mod_function" value="SELECT * FROM t_order WHERE MOD(order_id, 1) = 1" db-types="MySQL" />
    <sql-case id="select_with_date_format_function" value="SELECT * FROM t_order WHERE DATE_FORMAT(current_date, '%Y-%m-%d') = '2019-12-18'" db-types="MySQL" />
    <sql-case id="select_with_spatial_function" value="SELECT * FROM t_order WHERE ST_DISTANCE_SPHERE(POINT(113.358772, 23.1273723), POINT(user_id,order_id)) != 0" db-types="MySQL" />
    <sql-case id="select_current_user" value="SELECT CURRENT_USER" db-types="PostgreSQL"/>
    <sql-case id="select_with_match_against" value="SELECT * FROM t_order_item WHERE MATCH(t_order_item.description) AGAINST (? IN NATURAL LANGUAGE MODE) AND user_id = ?" db-types="MySQL" />
    <sql-case id="select_with_json_separator" value="select content_json->>'$.nation' as nation,content_json->>'$.title' as title from tb_content_json b where b.content_id=1" db-types="MySQL" />
    <sql-case id="select_with_convert_function" value="SELECT CONVERT(SUBSTRING(content, 5) , SIGNED) AS signed_content FROM t_order WHERE order_id = 1" db-types="MySQL" />
    <sql-case id="select_with_json_extract" value="SELECT content_json::json->'title', content_json::json->'nation' FROM tb_content_json WHERE content_id = 1" db-types="PostgreSQL" />
    <sql-case id="select_with_json_extract_text" value="SELECT * FROM tb_content_json WHERE content_json::json->>'nation'='CHINA'" db-types="PostgreSQL" />
    <sql-case id="select_with_json_path_extract" value="SELECT content_json::json#>'{keyword,1}' FROM tb_content_json" db-types="PostgreSQL" />
    <sql-case id="select_with_json_path_extract_text" value="SELECT content_json::json#>>'{keyword,1}' FROM tb_content_json" db-types="PostgreSQL" />
    <sql-case id="select_with_jsonb_contain_right" value="SELECT content_json::jsonb@>'{&amp;title&amp;:&amp;abc&amp;}'::jsonb FROM tb_content_json" db-types="PostgreSQL" />
    <sql-case id="select_with_jsonb_contain_left" value="SELECT '{&amp;title&amp;:&amp;abc&amp;}'::jsonb&lt;@content_json::jsonb FROM tb_content_json" db-types="PostgreSQL" />
    <sql-case id="select_with_jsonb_contain_top_key" value="SELECT content_json::jsonb?'title' FROM tb_content_json" db-types="PostgreSQL" />
    <sql-case id="select_with_jsonb_contain_any_top_key" value="SELECT content_json::jsonb?|array['title','nation'] FROM tb_content_json" db-types="PostgreSQL" />
    <sql-case id="select_with_jsonb_contain_all_top_key" value="SELECT content_json::jsonb?&amp;array['title','nation'] FROM tb_content_json" db-types="PostgreSQL" />
    <sql-case id="select_with_jsonb_concat" value="SELECT content_json::jsonb||'{&quot;price&quot;:999}'::jsonb FROM tb_content_json" db-types="PostgreSQL" />
    <sql-case id="select_with_jsonb_delete" value="SELECT content_json::jsonb-'title' FROM tb_content_json" db-types="PostgreSQL" />
    <sql-case id="select_with_jsonb_path_delete" value="SELECT content_json::jsonb#-'{title}' FROM tb_content_json" db-types="PostgreSQL" />
    <sql-case id="select_with_jsonb_path_contain_any_value" value="SELECT content_json::jsonb @?'$.keyword[*]?(@==&quot;ss&quot;)' FROM tb_content_json" db-types="PostgreSQL" />
    <sql-case id="select_with_jsonb_path_predicate_check" value="SELECT content_json::jsonb@@'$.keyword[*]==&quot;ss&quot;' FROM tb_content_json" db-types="PostgreSQL" />
    <sql-case id="select_with_assignment_operator" value="SELECT @rn := 1, @now_code := '' FROM t_order" db-types="MySQL" />
    <sql-case id="select_from_dual" value="SELECT 1 FROM DUAL" db-types="MySQL" />
    <sql-case id="select_with_cast_as_signed" value="SELECT user_id,CAST(order_id AS SIGNED) FROM t_order" db-types="MySQL"/>
    <sql-case id="select_with_cast_as_unsigned" value="SELECT CAST(order_id AS UNSIGNED),user_id FROM t_order" db-types="MySQL"/>
    <sql-case id="select_with_simple_table" value="SELECT * FROM employees WHERE department_id = 30 ORDER BY last_name" db-types="Oracle" />
    <sql-case id="select_with_binding_tables_with_subquery_without_join" value="SELECT a.department_id &quot;Department&quot;, a.num_emp/b.total_count &quot;%_Employees&quot;, a.sal_sum/b.total_sal &quot;%_Salary&quot; 
    FROM (SELECT department_id, COUNT(*) num_emp, SUM(salary) sal_sum FROM employees GROUP BY department_id) a, (SELECT COUNT(*) total_count, SUM(salary) total_sal FROM employees) b ORDER BY a.department_id" db-types="Oracle" />
    <sql-case id="select_with_partitioned_table" value="SELECT * FROM sales PARTITION (sales_q2_2000) s WHERE s.amount_sold > 1500 ORDER BY cust_id, time_id, channel_id" db-types="Oracle" />
    <sql-case id="select_with_binding_tables_without_join" value="SELECT last_name, job_id, departments.department_id, department_name FROM employees, departments WHERE employees.department_id = departments.department_id ORDER BY last_name, job_id" db-types="Oracle" />
    <sql-case id="select_with_lateral_clause" value="SELECT * FROM employees e, LATERAL(SELECT * FROM departments d WHERE e.department_id = d.department_id)" db-types="Oracle" />
    <sql-case id="select_with_containers" value="SELECT * FROM CONTAINERS(employees)" db-types="Oracle" />
    <sql-case id="select_with_hierarchical_connect_by" value="SELECT last_name, employee_id, manager_id FROM employees CONNECT BY employee_id = manager_id ORDER BY last_name" db-types="Oracle" />
<<<<<<< HEAD
    <sql-case id="select_with_model_partition_dimension" value="SELECT country, prod, year, s FROM sales_view_ref MODEL PARTITION BY (country) DIMENSION BY (prod, year) MEASURES (sale s) IGNORE NAV UNIQUE DIMENSION RULES UPSERT SEQUENTIAL ORDER (s[prod='Mouse Pad', year=2001] = s['Mouse Pad', 1999] + s['Mouse Pad', 2000], 
    s['Standard Mouse', 2002] = s['Standard Mouse', 2001]) ORDER BY country, prod, year" db-types="Oracle" />
    <sql-case id="select_with_model_dimension" value="SELECT country, year, sale, csum FROM (SELECT country, year, SUM(sale) sale FROM sales_view_ref GROUP BY country, year) MODEL DIMENSION BY (country, year) MEASURES (sale, 0 csum) RULES (csum[any, any] = SUM(sale) OVER (PARTITION BY country ORDER BY year ROWS UNBOUNDED PRECEDING)) ORDER BY country, year" db-types="Oracle" />
    <sql-case id="select_with_model_with_single_column_for_loop" value="SELECT SUBSTR(country,1,20) country, SUBSTR(prod,1,15) prod, year, sales FROM sales_view WHERE country='Italy' MODEL RETURN UPDATED ROWS PARTITION BY (country) DIMENSION BY (prod, year) MEASURES (sale sales) RULES (sales[FOR prod in ('Mouse Pad', 'Bounce', 'Y Box'), 2005] = 1.3 * sales[cv(prod), 2001]) ORDER BY country, prod, year" db-types="Oracle" />
    <sql-case id="select_with_model_with_reference_model" value="SELECT SUBSTR(country,1,20) country, year, localsales, dollarsales FROM sales_view WHERE country IN ('Canada', 'Brazil') GROUP BY country, year MODEL RETURN UPDATED ROWS REFERENCE conv_refmodel ON (SELECT country, exchange_rate AS er FROM dollar_conv) DIMENSION BY (country) MEASURES (er) IGNORE NAV MAIN main_model DIMENSION BY (country, year) 
    MEASURES (SUM(sale) sales, 0 localsales, 0 dollarsales) IGNORE NAV RULES (localsales['Canada', 2005] = sales[cv(country), 2001] * 1.22, dollarsales['Canada', 2005] = sales[cv(country), 2001] * 1.22 * conv_refmodel.er['Canada'], localsales['Brazil', 2005] = sales[cv(country), 2001] * 1.34, dollarsales['Brazil', 2005] = sales['Brazil', 2001] * 1.34 * er['Brazil'])" db-types="Oracle" />
    <sql-case id="select_with_model_with_reference_models" value="SELECT SUBSTR(country,1,20) country, year, localsales, dollarsales FROM sales_view WHERE country IN  ('Canada','Brazil') GROUP BY country, year MODEL RETURN UPDATED ROWS REFERENCE conv_refmodel ON (SELECT country, exchange_rate FROM dollar_conv) DIMENSION BY (country c) MEASURES (exchange_rate er) IGNORE NAV REFERENCE growth_refmodel ON (SELECT country, year, growth_rate FROM growth_rate) DIMENSION BY (country c, year y) 
    MEASURES (growth_rate gr) IGNORE NAV MAIN  main_model DIMENSION BY (country, year) MEASURES (SUM(sale) sales, 0 localsales, 0  dollarsales) IGNORE NAV RULES (localsales[FOR country IN ('Brazil', 'Canada'), 2002] = sales[cv(country), 2001] * (100 + gr[cv(country), cv(year)])/100, dollarsales[FOR country IN ('Brazil', 'Canada'),2002] = sales[cv(country), 2001] * (100 + gr[cv(country), cv(year)])/100  * er[cv(country)])" db-types="Oracle" />
    <sql-case id="select_with_model_with_order_by" value="SELECT year, sales FROM sales_view WHERE country='Italy' AND prod='Bounce' MODEL DIMENSION BY (year) MEASURES (sale sales) RULES SEQUENTIAL ORDER (sales[ANY] ORDER BY year DESC = sales[cv(year)-1]) ORDER BY year" db-types="Oracle" />
    <sql-case id="select_with_model_with_multi_column_for_loop" value="SELECT country, product, year, s FROM sales_view MODEL DIMENSION BY (country, product, year) MEASURES (sales s) IGNORE NAV RULES UPSERT (s[FOR (country, product, year) IN (SELECT DISTINCT 'new_country', product, year FROM sales_view WHERE country = 'Poland')] = s['Poland',CV(),CV()]) ORDER BY country, year, product" db-types="Oracle" />
=======
    <sql-case id="select_union" value="SELECT order_id FROM t_order UNION SELECT order_id FROM t_order_item" db-types="MySQL" />
>>>>>>> e332d94e
</sql-cases><|MERGE_RESOLUTION|>--- conflicted
+++ resolved
@@ -91,7 +91,7 @@
     <sql-case id="select_with_lateral_clause" value="SELECT * FROM employees e, LATERAL(SELECT * FROM departments d WHERE e.department_id = d.department_id)" db-types="Oracle" />
     <sql-case id="select_with_containers" value="SELECT * FROM CONTAINERS(employees)" db-types="Oracle" />
     <sql-case id="select_with_hierarchical_connect_by" value="SELECT last_name, employee_id, manager_id FROM employees CONNECT BY employee_id = manager_id ORDER BY last_name" db-types="Oracle" />
-<<<<<<< HEAD
+    <sql-case id="select_union" value="SELECT order_id FROM t_order UNION SELECT order_id FROM t_order_item" db-types="MySQL" />
     <sql-case id="select_with_model_partition_dimension" value="SELECT country, prod, year, s FROM sales_view_ref MODEL PARTITION BY (country) DIMENSION BY (prod, year) MEASURES (sale s) IGNORE NAV UNIQUE DIMENSION RULES UPSERT SEQUENTIAL ORDER (s[prod='Mouse Pad', year=2001] = s['Mouse Pad', 1999] + s['Mouse Pad', 2000], 
     s['Standard Mouse', 2002] = s['Standard Mouse', 2001]) ORDER BY country, prod, year" db-types="Oracle" />
     <sql-case id="select_with_model_dimension" value="SELECT country, year, sale, csum FROM (SELECT country, year, SUM(sale) sale FROM sales_view_ref GROUP BY country, year) MODEL DIMENSION BY (country, year) MEASURES (sale, 0 csum) RULES (csum[any, any] = SUM(sale) OVER (PARTITION BY country ORDER BY year ROWS UNBOUNDED PRECEDING)) ORDER BY country, year" db-types="Oracle" />
@@ -102,7 +102,4 @@
     MEASURES (growth_rate gr) IGNORE NAV MAIN  main_model DIMENSION BY (country, year) MEASURES (SUM(sale) sales, 0 localsales, 0  dollarsales) IGNORE NAV RULES (localsales[FOR country IN ('Brazil', 'Canada'), 2002] = sales[cv(country), 2001] * (100 + gr[cv(country), cv(year)])/100, dollarsales[FOR country IN ('Brazil', 'Canada'),2002] = sales[cv(country), 2001] * (100 + gr[cv(country), cv(year)])/100  * er[cv(country)])" db-types="Oracle" />
     <sql-case id="select_with_model_with_order_by" value="SELECT year, sales FROM sales_view WHERE country='Italy' AND prod='Bounce' MODEL DIMENSION BY (year) MEASURES (sale sales) RULES SEQUENTIAL ORDER (sales[ANY] ORDER BY year DESC = sales[cv(year)-1]) ORDER BY year" db-types="Oracle" />
     <sql-case id="select_with_model_with_multi_column_for_loop" value="SELECT country, product, year, s FROM sales_view MODEL DIMENSION BY (country, product, year) MEASURES (sales s) IGNORE NAV RULES UPSERT (s[FOR (country, product, year) IN (SELECT DISTINCT 'new_country', product, year FROM sales_view WHERE country = 'Poland')] = s['Poland',CV(),CV()]) ORDER BY country, year, product" db-types="Oracle" />
-=======
-    <sql-case id="select_union" value="SELECT order_id FROM t_order UNION SELECT order_id FROM t_order_item" db-types="MySQL" />
->>>>>>> e332d94e
 </sql-cases>