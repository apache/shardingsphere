--- conflicted
+++ resolved
@@ -120,9 +120,6 @@
     <sql-case id="select_with_schema_name_in_table" value="SELECT order_id FROM public.t_order WHERE user_id = ? AND order_id = ?" db-types="PostgreSQL,openGauss" />
     <sql-case id="select_with_database_name_and_schema_name_in_table" value="SELECT order_id FROM sharding_db.public.t_order WHERE user_id = ? AND order_id = ?" db-types="PostgreSQL,openGauss" />
     <sql-case id="select_with_underscore_charset" value="SELECT _code,_a FROM t_order" db-types="MySQL" />
-<<<<<<< HEAD
     <sql-case id="select_table_with_capacity_unit_charset" value="SELECT T.USER_NO FROM T_RATION_INFO T" db-types="Oracle" />
-=======
     <sql-case id="select_with_character_charset" value="SELECT _binary 'abc' as a" db-types="MySQL" />
->>>>>>> a8936320
 </sql-cases>