--- conflicted
+++ resolved
@@ -32,12 +32,6 @@
     <sql-case id="select_with_comment8" value="select 4 as expected, /*!99998 1 + /*!01000 8 + */ 2 + */ 4 as result;" db-types="MySQL"/>
     <sql-case id="select_with_comment9" value="select 7 as expected, /*!01000 1 + /*!01000 8 + /*!01000 error */ 16 + */ 2 + */ 4 as result;" db-types="MySQL"/>
     <sql-case id="select_with_comment10" value="select 4 as expected, /* 1 + /*!01000 8 + */ 2 + */ 4;" db-types="MySQL"/>
-<<<<<<< HEAD
-    <sql-case id="alter_table_convert" value="ALTER TABLE t1 CONVERT TO CHARACTER SET DEFAULT;" db-types="MySQL"/>
-    <sql-case id="alter_table_convert_collate" value="ALTER TABLE t1 CONVERT TO CHARACTER SET DEFAULT COLLATE cp1251_bin;" db-types="MySQL"/>
-=======
-    <sql-case id="delimiter" value="DELIMITER |;" db-types="MySQL"/>
->>>>>>> aab226b7
     <sql-case id="with_select" value="WITH cte AS (SELECT 0 /*! ) */ SELECT * FROM cte a, cte b;" db-types="MySQL"/>
     <sql-case id="with_select_comment" value="WITH cte AS /*! ( */ SELECT 0) SELECT * FROM cte a, cte b;" db-types="MySQL"/>
     <sql-case id="select_cast" value="SELECT cast( NULL AT TIME ZONE 'UTC' AS DATETIME );" db-types="MySQL"/>
