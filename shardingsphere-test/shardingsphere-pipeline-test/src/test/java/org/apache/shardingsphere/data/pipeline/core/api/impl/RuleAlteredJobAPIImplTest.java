--- conflicted
+++ resolved
@@ -130,14 +130,10 @@
     public void assertDataConsistencyCheck() {
         Optional<String> jobId = ruleAlteredJobAPI.start(JobConfigurationBuilder.createJobConfiguration());
         assertTrue(jobId.isPresent());
-<<<<<<< HEAD
         RuleAlteredJobConfiguration jobConfig = ruleAlteredJobAPI.getJobConfig(jobId.get());
-=======
-        JobConfiguration jobConfig = ruleAlteredJobAPI.getJobConfig(jobId.get());
         if (null == jobConfig.getPipelineConfig()) {
             log.error("pipelineConfig is null, jobConfig={}", YamlEngine.marshal(jobConfig));
         }
->>>>>>> b123817f
         initTableData(jobConfig.getPipelineConfig());
         String databaseName = jobConfig.getDatabaseName();
         ruleAlteredJobAPI.stopClusterWriteDB(databaseName, jobId.get());
