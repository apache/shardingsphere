--- conflicted
+++ resolved
@@ -24,16 +24,12 @@
 import org.apache.shardingsphere.infra.metadata.schema.model.TableMetaData;
 import org.apache.shardingsphere.infra.rule.ShardingSphereRule;
 import org.apache.shardingsphere.infra.yaml.config.pojo.YamlRootRuleConfigurations;
-<<<<<<< HEAD
-=======
-import org.apache.shardingsphere.infra.yaml.config.swapper.YamlDataSourceConfigurationSwapper;
-import org.apache.shardingsphere.infra.yaml.config.swapper.YamlRuleConfigurationSwapperEngine;
->>>>>>> dd0fd589
 import org.apache.shardingsphere.infra.yaml.engine.YamlEngine;
 import org.apache.shardingsphere.sharding.rewrite.parameterized.engine.AbstractSQLRewriterParameterizedTest;
 import org.apache.shardingsphere.sharding.rewrite.parameterized.engine.parameter.SQLRewriteEngineTestParameters;
 import org.apache.shardingsphere.sharding.rewrite.parameterized.engine.parameter.SQLRewriteEngineTestParametersBuilder;
 import org.junit.runners.Parameterized.Parameters;
+import org.mockito.Mockito;
 
 import java.io.File;
 import java.io.IOException;
@@ -45,7 +41,6 @@
 import java.util.LinkedHashMap;
 import java.util.Map;
 
-import static org.mockito.Mockito.mock;
 import static org.mockito.Mockito.when;
 
 public final class MixSQLRewriterParameterizedTest extends AbstractSQLRewriterParameterizedTest {
@@ -62,60 +57,28 @@
     }
     
     @Override
-<<<<<<< HEAD
     protected YamlRootRuleConfigurations createRuleConfigurations() throws IOException {
-=======
-    protected Collection<SQLRewriteUnit> createSQLRewriteUnits() throws IOException {
-        YamlRootRuleConfigurations ruleConfigurations = createRuleConfigurations();
-        String databaseType = null == getTestParameters().getDatabaseType() ? "MySQL" : getTestParameters().getDatabaseType();
-        Collection<ShardingSphereRule> rules = ShardingSphereRulesBuilder.buildSchemaRules("schema_name", new YamlRuleConfigurationSwapperEngine().swapToRuleConfigurations(
-                ruleConfigurations.getRules()), DatabaseTypeRegistry.getTrunkDatabaseType(databaseType),
-                new YamlDataSourceConfigurationSwapper().swapToDataSources(ruleConfigurations.getDataSources()));
-        SQLStatementParserEngine sqlStatementParserEngine = new SQLStatementParserEngine(databaseType);
-        ShardingSphereSchema schema = mockSchema();
-        ConfigurationProperties props = new ConfigurationProperties(ruleConfigurations.getProps());
-        ShardingSphereMetaData metaData = new ShardingSphereMetaData("sharding_db", mock(ShardingSphereResource.class), new ShardingSphereRuleMetaData(Collections.emptyList(), rules), schema);
-        SQLStatementContext<?> sqlStatementContext = SQLStatementContextFactory.newInstance(Collections.singletonMap(DefaultSchema.LOGIC_NAME, metaData), getTestParameters().getInputParameters(), 
-                sqlStatementParserEngine.parse(getTestParameters().getInputSQL(), false), DefaultSchema.LOGIC_NAME);
-        LogicSQL logicSQL = new LogicSQL(sqlStatementContext, getTestParameters().getInputSQL(), getTestParameters().getInputParameters());
-        RouteContext routeContext = new SQLRouteEngine(rules, props).route(logicSQL, metaData);
-        SQLRewriteResult sqlRewriteResult = new SQLRewriteEntry(
-                schema, props, rules).rewrite(getTestParameters().getInputSQL(), getTestParameters().getInputParameters(), sqlStatementContext, routeContext);
-        return sqlRewriteResult instanceof GenericSQLRewriteResult
-                ? Collections.singletonList(((GenericSQLRewriteResult) sqlRewriteResult).getSqlRewriteUnit()) : (((RouteSQLRewriteResult) sqlRewriteResult).getSqlRewriteUnits()).values();
-    }
-    
-    private YamlRootRuleConfigurations createRuleConfigurations() throws IOException {
->>>>>>> dd0fd589
         URL url = MixSQLRewriterParameterizedTest.class.getClassLoader().getResource(getTestParameters().getRuleFile());
         Preconditions.checkNotNull(url, "Cannot found rewrite rule yaml configurations.");
         return YamlEngine.unmarshal(new File(url.getFile()), YamlRootRuleConfigurations.class);
     }
     
-<<<<<<< HEAD
     @Override
     protected ShardingSphereSchema mockSchema() {
         ShardingSphereSchema result = Mockito.mock(ShardingSphereSchema.class);
-        Mockito.when(result.getAllTableNames()).thenReturn(Arrays.asList("t_account", "t_account_bak", "t_account_detail"));
+        when(result.getAllTableNames()).thenReturn(Arrays.asList("t_account", "t_account_bak", "t_account_detail"));
         TableMetaData accountTableMetaData = Mockito.mock(TableMetaData.class);
-        Mockito.when(accountTableMetaData.getColumns()).thenReturn(createColumnMetaDataMap());
-=======
-    private ShardingSphereSchema mockSchema() {
-        ShardingSphereSchema result = mock(ShardingSphereSchema.class);
-        when(result.getAllTableNames()).thenReturn(Arrays.asList("t_account", "t_account_bak", "t_account_detail"));
-        TableMetaData accountTableMetaData = mock(TableMetaData.class);
         when(accountTableMetaData.getColumns()).thenReturn(createColumnMetaDataMap());
->>>>>>> dd0fd589
         Map<String, IndexMetaData> indexMetaDataMap = new HashMap<>(1, 1);
         indexMetaDataMap.put("index_name", new IndexMetaData("index_name"));
         when(accountTableMetaData.getIndexes()).thenReturn(indexMetaDataMap);
         when(result.containsTable("t_account")).thenReturn(true);
         when(result.get("t_account")).thenReturn(accountTableMetaData);
-        TableMetaData accountBakTableMetaData = mock(TableMetaData.class);
+        TableMetaData accountBakTableMetaData = Mockito.mock(TableMetaData.class);
         when(accountBakTableMetaData.getColumns()).thenReturn(createColumnMetaDataMap());
         when(result.containsTable("t_account_bak")).thenReturn(true);
         when(result.get("t_account_bak")).thenReturn(accountBakTableMetaData);
-        when(result.get("t_account_detail")).thenReturn(mock(TableMetaData.class));
+        when(result.get("t_account_detail")).thenReturn(Mockito.mock(TableMetaData.class));
         when(result.getAllColumnNames("t_account")).thenReturn(Arrays.asList("account_id", "password", "amount", "status"));
         when(result.getAllColumnNames("t_account_bak")).thenReturn(Arrays.asList("account_id", "password", "amount", "status"));
         return result;
@@ -133,9 +96,9 @@
     private Map<String, ColumnMetaData> createColumnMetaDataMap() {
         Map<String, ColumnMetaData> result = new LinkedHashMap<>(4, 1);
         result.put("account_id", new ColumnMetaData("account_id", Types.INTEGER, true, true, false));
-        result.put("password", mock(ColumnMetaData.class));
-        result.put("amount", mock(ColumnMetaData.class));
-        result.put("status", mock(ColumnMetaData.class));
+        result.put("password", Mockito.mock(ColumnMetaData.class));
+        result.put("amount", Mockito.mock(ColumnMetaData.class));
+        result.put("status", Mockito.mock(ColumnMetaData.class));
         return result;
     }
 }